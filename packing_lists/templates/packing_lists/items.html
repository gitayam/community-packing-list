{% extends "packing_lists/base.html" %}
{% load static %}

{% block title %}All Items{% endblock %}

{% block page_header %}All Items{% endblock %}

{% block content %}
<a href="#main-content" class="skip-link">Skip to main content</a>
<div class="items-page" id="main-content">
    <!-- View Toggle -->
    <div class="card mb-6">
        <div class="card__content">
            <div class="flex items-center gap-4">
                <label class="form-label mb-0">View:</label>
                <div class="flex gap-2">
                    <button type="button" id="cardViewBtn" class="btn btn--secondary" aria-pressed="true" onclick="setItemsView('card')">Card View</button>
                    <button type="button" id="tableViewBtn" class="btn btn--secondary" aria-pressed="false" onclick="setItemsView('table')">Table View</button>
                </div>
            </div>
        </div>
    </div>

    <!-- Add Item Button -->
    <div class="mb-6">
        <button type="button" class="btn btn--primary add-item-btn" onclick="event.stopPropagation(); openItemModal()">
            <svg xmlns="http://www.w3.org/2000/svg" width="16" height="16" viewBox="0 0 24 24" fill="none" stroke="currentColor" stroke-width="2" stroke-linecap="round" stroke-linejoin="round"><line x1="12" y1="5" x2="12" y2="19"></line><line x1="5" y1="12" x2="19" y2="12"></line></svg>
            Add New Item
        </button>
    </div>

    <!-- Filters Section -->
    <div class="card mb-6">
        <div class="card__header">
            <h3 class="card__title">Filter Items</h3>
        </div>
        <div class="card__content">
            <form method="GET" class="filters-form">
                <div class="auto-grid-200">
                    <div class="form-group">
                        <label for="search" class="form-label">Search Items:</label>
                        <input type="text" id="search" name="search" value="{{ filters.search }}" placeholder="Search by item name..." class="form-input">
                    </div>
                
                    <div class="form-group">
                        <label for="category" class="form-label">Category:</label>
                        <select id="category" name="category" class="form-select">
                            <option value="">All Categories</option>
                            {% for category in categories %}
                                <option value="{{ category }}" {% if filters.category == category %}selected{% endif %}>
                                    {{ category }}
                                </option>
                            {% endfor %}
                        </select>
                    </div>
                
                    <div class="form-group">
                        <label for="has_prices" class="form-label">Has Prices:</label>
                        <select id="has_prices" name="has_prices" class="form-select">
                            <option value="">All Items</option>
                            <option value="yes" {% if filters.has_prices == 'yes' %}selected{% endif %}>With Prices</option>
                            <option value="no" {% if filters.has_prices == 'no' %}selected{% endif %}>Without Prices</option>
                        </select>
                    </div>
                
                    <div class="form-group">
                        <label for="in_packing_list" class="form-label">In Packing List:</label>
                        <select id="in_packing_list" name="in_packing_list" class="form-select">
                            <option value="">All Items</option>
                            {% for pl in packing_lists %}
                                <option value="{{ pl.id }}" {% if filters.in_packing_list == pl.id|stringformat:"s" %}selected{% endif %}>
                                    {{ pl.name }}
                                </option>
                            {% endfor %}
                        </select>
                    </div>
                
                    <div class="form-group">
                        <label for="price_min" class="form-label">Min Price:</label>
                        <input type="number" id="price_min" name="price_min" value="{{ filters.price_min }}" step="0.01" min="0" placeholder="Min $" class="form-input">
                    </div>
                
                    <div class="form-group">
                        <label for="price_max" class="form-label">Max Price:</label>
                        <input type="number" id="price_max" name="price_max" value="{{ filters.price_max }}" step="0.01" min="0" placeholder="Max $" class="form-input">
                    </div>
                
                    <div class="form-group">
                        <label for="store" class="form-label">Store:</label>
                        <select id="store" name="store" class="form-select">
                            <option value="">All Stores</option>
                            {% for store in stores %}
                                <option value="{{ store.id }}" {% if filters.store == store.id|stringformat:"s" %}selected{% endif %}>{{ store.name }}</option>
                            {% endfor %}
                        </select>
                    </div>
                
                    <div class="form-group">
                        <label for="city" class="form-label">City:</label>
                        <select id="city" name="city" class="form-select">
                            <option value="">All Cities</option>
                            {% for city in cities %}
                                <option value="{{ city }}" {% if filters.city == city %}selected{% endif %}>{{ city }}</option>
                            {% endfor %}
                        </select>
                    </div>
                
                    <div class="form-group">
                        <label for="state" class="form-label">State:</label>
                        <select id="state" name="state" class="form-select">
                            <option value="">All States</option>
                            {% for state in states %}
                                <option value="{{ state }}" {% if filters.state == state %}selected{% endif %}>{{ state }}</option>
                            {% endfor %}
                        </select>
                    </div>
                
                    <div class="form-group">
                        <label for="base" class="form-label">Military Installation:</label>
                        <select id="base" name="base" onchange="onBaseChange()" class="form-select">
                            <option value="">All Installations</option>
                            {% for base in bases %}
                                <option value="{{ base.id }}" {% if filters.base == base.id|stringformat:"s" %}selected{% endif %}>{{ base.name }}</option>
                            {% endfor %}
                        </select>
                        <div class="form-help">Shows stores within 15 miles of selected installation</div>
                    </div>
                </div>
                
                <div class="flex gap-4 mt-6">
                    <button type="submit" class="btn-primary">
                        <svg xmlns="http://www.w3.org/2000/svg" width="16" height="16" viewBox="0 0 24 24" fill="none" stroke="currentColor" stroke-width="2" stroke-linecap="round" stroke-linejoin="round">
                            <polyline points="20 6 9 17 4 12"></polyline>
                        </svg>
                        Apply Filters
                    </button>
                    <a href="{% url 'items' %}" class="btn-secondary">
                        <svg xmlns="http://www.w3.org/2000/svg" width="16" height="16" viewBox="0 0 24 24" fill="none" stroke="currentColor" stroke-width="2" stroke-linecap="round" stroke-linejoin="round">
                            <line x1="18" y1="6" x2="6" y2="18"></line>
                            <line x1="6" y1="6" x2="18" y2="18"></line>
                        </svg>
                        Clear All
                    </a>
                </div>
            </form>
        </div>
    </div>

    <!-- Bulk Actions -->
    <div class="card mb-6 hidden" id="bulkActions">
        <div class="card__content">
            <div class="flex items-center justify-between gap-4">
                <span id="selectedCount" class="font-medium">0 items selected</span>
                <div class="flex gap-2">
                    <button type="button" class="btn btn--success" onclick="createPackingListFromSelected()">
                        Create Packing List from Selected
                    </button>
                    <button type="button" class="btn btn--secondary" onclick="clearSelection()">
                        Clear Selection
                    </button>
                </div>
            </div>
        </div>
    </div>

<<<<<<< HEAD
    <!-- Enhanced Items Grid -->
    <div id="itemsCardView" class="items-grid-enhanced">
        {% for item_data in items_with_data %}
        <div class="item-card-enhanced" data-item-id="{{ item_data.item.id }}">
            <div class="item-card-header">
                <div class="item-selection">
                    <label class="modern-checkbox">
=======
    <!-- Items Grid -->
    <div id="itemsCardView" class="items-grid">
        {% for item_data in page_obj.object_list %}
        <div class="card" data-item-id="{{ item_data.item.id }}">
            <div class="card__header">
                <div class="flex items-center gap-3">
                    <label class="item-checkbox">
>>>>>>> 4f9cd03a
                        <input type="checkbox" class="item-select" value="{{ item_data.item.id }}" onchange="updateSelection()">
                        <span class="checkbox-checkmark">
                            <svg xmlns="http://www.w3.org/2000/svg" width="14" height="14" viewBox="0 0 24 24" fill="none" stroke="currentColor" stroke-width="3" stroke-linecap="round" stroke-linejoin="round">
                                <polyline points="20 6 9 17 4 12"></polyline>
                            </svg>
                        </span>
                    </label>
                </div>
                <h3 class="item-title">{{ item_data.item.name }}</h3>
                {% if item_data.item.image %}
                    <div class="item-image-badge">
                        <svg xmlns="http://www.w3.org/2000/svg" width="16" height="16" viewBox="0 0 24 24" fill="none" stroke="currentColor" stroke-width="2" stroke-linecap="round" stroke-linejoin="round">
                            <rect x="3" y="3" width="18" height="18" rx="2" ry="2"></rect>
                            <circle cx="9" cy="9" r="2"></circle>
                            <path d="M21 15l-3.086-3.086a2 2 0 00-2.828 0L6 21"></path>
                        </svg>
                    </div>
                {% endif %}
            </div>
            
            <div class="item-card-content">
                {% if item_data.item.image %}
<<<<<<< HEAD
                    <div class="item-image-container">
                        <img src="{{ item_data.item.image.url }}" alt="{{ item_data.item.name }}" class="item-image" loading="lazy">
                        <div class="image-overlay"></div>
=======
                    <div class="item-image-container mb-4">
                        <img src="{{ item_data.item.image.url }}" alt="{{ item_data.item.name }}" class="item-image">
>>>>>>> 4f9cd03a
                    </div>
                {% endif %}
                {% if item_data.item.description %}
                    <div class="item-description-card">
                        <p class="description-text">{{ item_data.item.description }}</p>
                    </div>
                {% endif %}
                
                <!-- Enhanced Price Information -->
                <div class="price-section-enhanced">
                    {% if item_data.best_price %}
                        <div class="price-card">
                            <div class="price-header">
                                <div class="price-badge">
                                    <span class="price-label">Best Price</span>
                                    <div class="price-amount">
                                        <span class="currency">$</span>
                                        <span class="amount">{{ item_data.best_price.price_per_unit|floatformat:2 }}</span>
                                    </div>
                                </div>
                                {% if item_data.best_price.vote_confidence > 0 %}
<<<<<<< HEAD
                                    <div class="confidence-badge confidence-positive">
                                        <svg xmlns="http://www.w3.org/2000/svg" width="14" height="14" viewBox="0 0 24 24" fill="none" stroke="currentColor" stroke-width="2" stroke-linecap="round" stroke-linejoin="round">
                                            <path d="M22 11.08V12a10 10 0 1 1-5.93-9.14"></path>
                                            <polyline points="22 4 12 14.01 9 11.01"></polyline>
                                        </svg>
                                        Verified
                                    </div>
                                {% elif item_data.best_price.vote_confidence < 0 %}
                                    <div class="confidence-badge confidence-negative">
                                        <svg xmlns="http://www.w3.org/2000/svg" width="14" height="14" viewBox="0 0 24 24" fill="none" stroke="currentColor" stroke-width="2" stroke-linecap="round" stroke-linejoin="round">
                                            <circle cx="12" cy="12" r="10"></circle>
                                            <line x1="15" y1="9" x2="9" y2="15"></line>
                                            <line x1="9" y1="9" x2="15" y2="15"></line>
                                        </svg>
                                        Disputed
                                    </div>
                                {% endif %}
                            </div>
                            <div class="price-store-info">
                                <svg xmlns="http://www.w3.org/2000/svg" width="14" height="14" viewBox="0 0 24 24" fill="none" stroke="currentColor" stroke-width="2" stroke-linecap="round" stroke-linejoin="round">
                                    <path d="M21 10c0 7-9 13-9 13s-9-6-9-13a9 9 0 0 1 18 0z"></path>
                                    <circle cx="12" cy="10" r="3"></circle>
                                </svg>
                                <span class="store-name">{{ item_data.best_price.price.store.name }}</span>
                                {% if item_data.best_price.price.store.city %}
                                    <span class="store-location">{{ item_data.best_price.price.store.city }}, {{ item_data.best_price.price.store.state }}</span>
                                {% endif %}
                            </div>
=======
                                    <span class="vote-confidence positive" aria-label="Price likely correct">
                                        <svg xmlns="http://www.w3.org/2000/svg" width="14" height="14" viewBox="0 0 24 24" fill="none" stroke="currentColor" stroke-width="3" stroke-linecap="round" stroke-linejoin="round" aria-hidden="true"><path d="M20 6L9 17l-5-5"/></svg>
                                    </span>
                                {% elif item_data.best_price.vote_confidence < 0 %}
                                    <span class="vote-confidence negative" aria-label="Price likely incorrect">
                                        <svg xmlns="http://www.w3.org/2000/svg" width="14" height="14" viewBox="0 0 24 24" fill="none" stroke="currentColor" stroke-width="3" stroke-linecap="round" stroke-linejoin="round" aria-hidden="true"><line x1="18" y1="6" x2="6" y2="18"></line><line x1="6" y1="6" x2="18" y2="18"></line></svg>
                                    </span>
                                {% endif %}
                                <button type="button" class="edit-price-btn" title="Edit Price" aria-label="Edit price" data-item-id="{{ item_data.item.id }}" data-price-id="{{ item_data.best_price.price.id }}">
                                    <svg xmlns="http://www.w3.org/2000/svg" width="16" height="16" fill="none" stroke="currentColor" stroke-width="2" stroke-linecap="round" stroke-linejoin="round" class="feather feather-edit-2"><path d="M17 3a2.828 2.828 0 1 1 4 4L7.5 20.5 2 22l1.5-5.5L17 3z"></path></svg>
                                </button>
                            </span>
>>>>>>> 4f9cd03a
                        </div>
                        {% if item_data.price_range and item_data.total_prices > 1 %}
                            <div class="price-range">
                                <small>Range: {{ item_data.price_range }} ({{ item_data.total_prices }} prices)</small>
                            </div>
                        {% endif %}
                        <div class="price-actions-enhanced">
                            <button type="button" class="btn-action btn-add-price" data-item-id="{{ item_data.item.id }}">
                                <svg xmlns="http://www.w3.org/2000/svg" width="16" height="16" viewBox="0 0 24 24" fill="none" stroke="currentColor" stroke-width="2" stroke-linecap="round" stroke-linejoin="round">
                                    <circle cx="12" cy="12" r="10"></circle>
                                    <line x1="12" y1="8" x2="12" y2="16"></line>
                                    <line x1="8" y1="12" x2="16" y2="12"></line>
                                </svg>
                                Add Price
                            </button>
                            <button type="button" class="btn-action-small btn-edit-price" title="Edit Price" data-item-id="{{ item_data.item.id }}" data-price-id="{{ item_data.best_price.price.id }}">
                                <svg xmlns="http://www.w3.org/2000/svg" width="14" height="14" fill="none" stroke="currentColor" stroke-width="2" stroke-linecap="round" stroke-linejoin="round">
                                    <path d="M17 3a2.828 2.828 0 1 1 4 4L7.5 20.5 2 22l1.5-5.5L17 3z"></path>
                                </svg>
                            </button>
                        </div>
                    {% else %}
                        <div class="no-price-card">
                            <div class="no-price-icon">
                                <svg xmlns="http://www.w3.org/2000/svg" width="24" height="24" viewBox="0 0 24 24" fill="none" stroke="currentColor" stroke-width="2" stroke-linecap="round" stroke-linejoin="round">
                                    <line x1="12" y1="1" x2="12" y2="23"></line>
                                    <path d="M17 5H9.5a3.5 3.5 0 0 0 0 7h5a3.5 3.5 0 0 1 0 7H6"></path>
                                </svg>
                            </div>
                            <div class="no-price-content">
                                <h4>No pricing yet</h4>
                                <p>Help the community by adding the first price</p>
                                <button type="button" class="btn-cta-small" data-item-id="{{ item_data.item.id }}">
                                    <svg xmlns="http://www.w3.org/2000/svg" width="16" height="16" viewBox="0 0 24 24" fill="none" stroke="currentColor" stroke-width="2" stroke-linecap="round" stroke-linejoin="round">
                                        <circle cx="12" cy="12" r="10"></circle>
                                        <line x1="12" y1="8" x2="12" y2="16"></line>
                                        <line x1="8" y1="12" x2="16" y2="12"></line>
                                    </svg>
                                    Add First Price
                                </button>
                            </div>
                        </div>
                    {% endif %}
                </div>
                
                <!-- Packing List Appearances -->
                {% if item_data.packing_list_appearances %}
                    <div class="packing-lists-section">
                        <h4>Appears in {{ item_data.total_packing_lists }} packing list{{ item_data.total_packing_lists|pluralize }}:</h4>
                        <div class="packing-lists-list">
                            {% for appearance in item_data.packing_list_appearances %}
                                <div class="packing-list-appearance">
                                    <a href="{% url 'view_packing_list' appearance.packing_list.id %}" class="packing-list-link">
                                        {{ appearance.packing_list.name }}
                                    </a>
                                    <span class="quantity">({{ appearance.quantity }}x)</span>
                                    {% if appearance.required %}
                                        <span class="required-badge">Required</span>
                                    {% endif %}
                                    {% if appearance.section %}
                                        <span class="section-badge">{{ appearance.section }}</span>
                                    {% endif %}
                                </div>
                                {% if appearance.notes %}
                                    <div class="item-notes">
                                        <small>{{ appearance.notes }}</small>
                                    </div>
                                {% endif %}
                                {% if appearance.instructions %}
                                    <div class="item-instructions">
                                        <small><strong>Instructions:</strong> {{ appearance.instructions }}</small>
                                    </div>
                                {% endif %}
                            {% endfor %}
                        </div>
                    </div>
                {% endif %}
                
                <!-- All Prices (Collapsible) -->
                {% if item_data.prices_with_votes|length > 1 %}
                    <div class="all-prices-section">
                        <button type="button" class="btn btn-sm btn-outline" onclick="togglePrices({{ item_data.item.id }})">
                            Show All {{ item_data.total_prices }} Prices
                        </button>
                        <div class="all-prices" id="prices-{{ item_data.item.id }}" style="display: none;">
                            {% for price_data in item_data.prices_with_votes %}
                                <div class="price-item">
                                    <div class="price-store">
                                        <strong>{{ price_data.price.store.name }}</strong>
                                        {% if price_data.price.store.city %}
                                            <span class="store-city">({{ price_data.price.store.city }}, {{ price_data.price.store.state }})</span>
                                        {% endif %}
                                        {% if price_data.price.store.url %}
                                            <a href="{{ price_data.price.store.url }}" target="_blank" class="store-link" aria-label="Store website">
                                                <svg xmlns="http://www.w3.org/2000/svg" width="14" height="14" viewBox="0 0 24 24" fill="none" stroke="currentColor" stroke-width="2" stroke-linecap="round" stroke-linejoin="round" aria-hidden="true"><path d="M10 13a5 5 0 0 1 7 7l-3 3a5 5 0 0 1-7-7l1-1"/><path d="M14 11a5 5 0 0 1-7-7l3-3a5 5 0 0 1 7 7l-1 1"/></svg>
                                            </a>
                                        {% endif %}
                                        <button type="button" class="edit-price-btn" title="Edit Price" aria-label="Edit price" data-item-id="{{ item_data.item.id }}" data-price-id="{{ price_data.price.id }}">
                                            <svg xmlns="http://www.w3.org/2000/svg" width="14" height="14" fill="none" stroke="currentColor" stroke-width="2" stroke-linecap="round" stroke-linejoin="round" class="feather feather-edit-2"><path d="M17 3a2.828 2.828 0 1 1 4 4L7.5 20.5 2 22l1.5-5.5L17 3z"></path></svg>
                                        </button>
                                    </div>
                                    <div class="price-details">
                                        ${{ price_data.price_per_unit|floatformat:2 }} 
                                        {% if price_data.price.quantity > 1 %}
                                            (for {{ price_data.price.quantity }})
                                        {% endif %}
                                    </div>
                                    <div class="price-votes">
                                        {% if price_data.total_votes > 0 %}
                                            <span class="votes">
                                                {{ price_data.upvotes }}↑ {{ price_data.downvotes }}↓
                                            </span>
                                        {% endif %}
                                    </div>
                                </div>
                            {% endfor %}
                        </div>
                    </div>
                {% endif %}
            </div>
        </div>
        {% empty %}
        <div class="no-items-enhanced">
            <div class="no-items-icon">
                <svg xmlns="http://www.w3.org/2000/svg" width="48" height="48" viewBox="0 0 24 24" fill="none" stroke="currentColor" stroke-width="2" stroke-linecap="round" stroke-linejoin="round">
                    <circle cx="11" cy="11" r="8"></circle>
                    <line x1="21" y1="21" x2="16.65" y2="16.65"></line>
                </svg>
            </div>
            <h3>No items found</h3>
            <p>Try adjusting your filters or add a new item to get started.</p>
            <button type="button" class="btn-cta-small" onclick="openItemModal()">
                <svg xmlns="http://www.w3.org/2000/svg" width="16" height="16" viewBox="0 0 24 24" fill="none" stroke="currentColor" stroke-width="2" stroke-linecap="round" stroke-linejoin="round">
                    <circle cx="12" cy="12" r="10"></circle>
                    <line x1="12" y1="8" x2="12" y2="16"></line>
                    <line x1="8" y1="12" x2="16" y2="12"></line>
                </svg>
                Add Your First Item
            </button>
        </div>
        {% endfor %}
    </div>
    <div id="itemsTableView" style="display:none;">
        <div class="responsive-table-wrapper">
        <table class="modern-table">
            <thead>
                <tr>
                    <th>Image</th>
                    <th>Name</th>
                    <th>Description</th>
                    <th>Best Price</th>
                    <th>Packing Lists</th>
                    <th>Actions</th>
                </tr>
            </thead>
            <tbody>
                {% for item_data in page_obj.object_list %}
                <tr>
                    <td class="table-image-cell">
                        {% if item_data.item.image %}
                            <img src="{{ item_data.item.image.url }}" alt="{{ item_data.item.name }}" class="table-item-image">
                        {% else %}
                            <div class="table-no-image">
                                <svg xmlns="http://www.w3.org/2000/svg" width="24" height="24" fill="currentColor" viewBox="0 0 16 16">
                                    <path d="M6.002 5.5a1.5 1.5 0 1 1-3 0 1.5 1.5 0 0 1 3 0z"/>
                                    <path d="M2.002 1a2 2 0 0 0-2 2v10a2 2 0 0 0 2 2h12a2 2 0 0 0 2-2V3a2 2 0 0 0-2-2h-12zm12 1a1 1 0 0 1 1 1v6.5l-3.777-1.947a.5.5 0 0 0-.577.093l-3.71 3.71-2.66-1.772a.5.5 0 0 0-.63.062L1.002 12V3a1 1 0 0 1 1-1h12z"/>
                                </svg>
                            </div>
                        {% endif %}
                    </td>
                    <td><strong>{{ item_data.item.name }}</strong></td>
                    <td>{{ item_data.item.description|default:'—' }}</td>
                    <td>
                        {% if item_data.best_price %}
                            ${{ item_data.best_price.price_per_unit|floatformat:2 }}<br>
                            <small>at {{ item_data.best_price.price.store.name }}</small>
                        {% else %}
                            <em>No price</em>
                        {% endif %}
                    </td>
                    <td>
                        {% if item_data.packing_list_appearances %}
                            <ul style="margin:0; padding-left:1em;">
                            {% for appearance in item_data.packing_list_appearances %}
                                <li>
                                    <a href="{% url 'view_packing_list' appearance.packing_list.id %}">{{ appearance.packing_list.name }}</a>
                                    ({{ appearance.quantity }}x)
                                    {% if appearance.required %}<span class="required-badge">Required</span>{% endif %}
                                    {% if appearance.section %}<span class="section-badge">{{ appearance.section }}</span>{% endif %}
                                </li>
                            {% endfor %}
                            </ul>
                        {% else %}
                            <em>—</em>
                        {% endif %}
                    </td>
                    <td>
                        <button type="button" class="btn btn-sm btn-outline edit-item-btn" data-item-id="{{ item_data.item.id }}" title="Edit Item" aria-label="Edit item {{ item_data.item.name }}">
                            <img src="{% static 'packing_lists/icons/edit.svg' %}" alt="" aria-hidden="true" style="width:16px;height:16px;vertical-align:middle;margin-right:4px;" />
                            <span class="sr-only">Edit item</span> Edit
                        </button>
                        <button type="button" class="btn btn-sm btn-outline add-price-btn" data-item-id="{{ item_data.item.id }}" title="Add Price" aria-label="Add price for {{ item_data.item.name }}">
                            <img src="{% static 'packing_lists/icons/plus-database.svg' %}" alt="" aria-hidden="true" style="width:16px;height:16px;vertical-align:middle;margin-right:4px;" />
                            <span class="sr-only">Add price</span> Add Price
                        </button>
                    </td>
                </tr>
                {% endfor %}
            </tbody>
        </table>
        </div>
    </div>

    {% if is_paginated %}
    <nav class="pagination" aria-label="Pagination">
        {% if page_obj.has_previous %}
            <a class="btn btn--secondary btn--sm" href="?page={{ page_obj.previous_page_number }}{% if querystring %}&{{ querystring }}{% endif %}">Previous</a>
        {% endif %}
        <span class="mx-2">Page {{ page_obj.number }} of {{ paginator.num_pages }}</span>
        {% if page_obj.has_next %}
            <a class="btn btn--secondary btn--sm" href="?page={{ page_obj.next_page_number }}{% if querystring %}&{{ querystring }}{% endif %}">Next</a>
        {% endif %}
    </nav>
    {% endif %}
</div>

<!-- Price Modal -->
<div id="price-modal" class="modal" style="display: none;">
    <div class="modal-content">
        <button id="close-price-modal" class="modal-close">&times;</button>
        <div id="price-modal-body">
            <!-- AJAX-loaded form will go here -->
        </div>
    </div>
</div>

<!-- Item Modal -->
<div id="item-modal" class="modal" style="display: none;">
    <div class="modal-content" onclick="event.stopPropagation();">
        <button id="close-item-modal" class="modal-close" style="position:absolute;top:10px;right:15px;font-size:24px;font-weight:bold;cursor:pointer;color:#999;line-height:1;background:none;border:none;">&times;</button>
        <div id="item-modal-body">
            <!-- AJAX-loaded form will go here -->
        </div>
    </div>
</div>

<!-- Cleaned up - moved working JavaScript to extra_js block -->

<style>
/* Modern Items Page - Enhanced UX/UI Design */
:root {
    --primary-color: #0066cc;
    --primary-hover: #0052a3;
    --success-color: #00b894;
    --warning-color: #fdcb6e;
    --error-color: #e17055;
    --surface-color: #ffffff;
    --background-color: #f8fafc;
    --border-color: #e2e8f0;
    --text-primary: #1a202c;
    --text-secondary: #64748b;
    --text-muted: #94a3b8;
    --shadow-sm: 0 1px 2px 0 rgba(0, 0, 0, 0.05);
    --shadow-md: 0 4px 6px -1px rgba(0, 0, 0, 0.1);
    --shadow-lg: 0 10px 15px -3px rgba(0, 0, 0, 0.1);
    --shadow-xl: 0 20px 25px -5px rgba(0, 0, 0, 0.1);
    --radius-sm: 0.375rem;
    --radius-md: 0.5rem;
    --radius-lg: 0.75rem;
    --spacing-xs: 0.25rem;
    --spacing-sm: 0.5rem;
    --spacing-md: 1rem;
    --spacing-lg: 1.5rem;
    --spacing-xl: 2rem;
    --spacing-2xl: 3rem;
}

.items-page {
    max-width: 1400px;
    margin: 0 auto;
    padding: var(--spacing-lg);
    background: var(--background-color);
    min-height: 100vh;
}

/* Enhanced Page Header */
.page-header-enhanced {
    display: flex;
    justify-content: space-between;
    align-items: flex-end;
    margin-bottom: var(--spacing-2xl);
    padding: var(--spacing-xl) 0;
    border-bottom: 2px solid var(--border-color);
    background: linear-gradient(135deg, var(--surface-color) 0%, #f1f5f9 100%);
    border-radius: var(--radius-lg);
    padding: var(--spacing-xl);
}

.page-header-content {
    flex: 1;
}

.page-title {
    font-size: 2.5rem;
    font-weight: 800;
    color: var(--text-primary);
    margin: 0 0 var(--spacing-sm) 0;
    background: linear-gradient(135deg, var(--primary-color), #00b894);
    -webkit-background-clip: text;
    -webkit-text-fill-color: transparent;
    background-clip: text;
}

<<<<<<< HEAD
.page-subtitle {
    font-size: 1.125rem;
    color: var(--text-secondary);
    margin: 0;
    font-weight: 400;
=======
function openPriceModal(itemId, priceId) {
    console.log('Opening price modal for item:', itemId, 'price:', priceId);
    const modal = document.getElementById('price-modal');
    const modalBody = document.getElementById('price-modal-body');
    
    if (!modal || !modalBody) {
        console.error('Modal elements not found!');
        return;
    }
    
    // Use a small delay to ensure the click event has finished processing
    setTimeout(function() {
        // Force display the modal
        modal.style.display = 'flex';
        modal.style.visibility = 'visible';
        modal.style.opacity = '1';
        
        // Set modal attributes for accessibility
        modal.setAttribute('aria-modal', 'true');
        modal.setAttribute('role', 'dialog');
        modal.setAttribute('aria-labelledby', 'price-modal-title');
        
        // Store the element that had focus before opening modal
        modal.dataset.previousFocus = document.activeElement?.id || '';
        
        modalBody.innerHTML = '<div class="loading-spinner" style="padding:2em;text-align:center;"><div class="spinner"></div>Loading...</div>';
        
        let url = `/item/${itemId}/add_price_modal/`;
        if (priceId) {
            url += `?price_id=${priceId}`;
        }
        console.log('Fetching price modal from:', url);
        
        fetch(url, {
            headers: {
                'X-Requested-With': 'XMLHttpRequest'
            }
        })
            .then(response => {
                console.log('Price modal response status:', response.status);
                if (!response.ok) {
                    throw new Error(`HTTP ${response.status}: ${response.statusText}`);
                }
                return response.json();
            })
            .then(data => {
                console.log('Price modal data received:', data);
                if (data.html) {
                    modalBody.innerHTML = data.html;
                    // Set up form submission handler after content is loaded
                    setupPriceFormHandler();
                    
                    // Set up quick price and quantity buttons
                    setupQuickPriceButtons();
                    setupQuantityButtons();
                    
                    // Focus the first input field in the modal
                    setTimeout(() => {
                        const firstInput = modal.querySelector('input, select, textarea');
                        if (firstInput) {
                            firstInput.focus();
                        }
                    }, 100);
                } else {
                    console.error('No HTML content received:', data);
                    modalBody.innerHTML = '<div style="padding:2em;text-align:center;color:red;"><strong>Error: No content received.</strong><br>Please try again.</div>';
                }
            })
            .catch(error => {
                console.error('Error loading price modal:', error);
                modalBody.innerHTML = `<div style="padding:2em;text-align:center;color:red;"><strong>Error loading form:</strong><br>${error.message}<br>Please try again or contact support if the issue persists.</div>`;
            });
    }, 50); // Small delay to prevent event propagation issues
>>>>>>> 4f9cd03a
}

.page-header-stats {
    display: flex;
    gap: var(--spacing-lg);
}

.stat-item {
    text-align: center;
    padding: var(--spacing-md);
    background: rgba(255, 255, 255, 0.8);
    border-radius: var(--radius-md);
    border: 1px solid var(--border-color);
    backdrop-filter: blur(10px);
}

.stat-number {
    display: block;
    font-size: 2rem;
    font-weight: 700;
    color: var(--primary-color);
    line-height: 1;
}

.stat-label {
    display: block;
    font-size: 0.875rem;
    color: var(--text-secondary);
    margin-top: var(--spacing-xs);
    text-transform: uppercase;
    letter-spacing: 0.05em;
    font-weight: 500;
}

<<<<<<< HEAD
/* Enhanced View Controls */
.view-controls {
    display: flex;
    justify-content: space-between;
    align-items: center;
    margin-bottom: var(--spacing-xl);
    padding: var(--spacing-lg);
    background: var(--surface-color);
    border-radius: var(--radius-lg);
    box-shadow: var(--shadow-sm);
    border: 1px solid var(--border-color);
=======
function closePriceModal() {
    const modal = document.getElementById('price-modal');
    if (modal) {
        modal.style.display = 'none';
        modal.style.visibility = 'hidden';
        modal.style.opacity = '0';
        
        // Restore focus to the element that had focus before opening modal
        const previousFocusId = modal.dataset.previousFocus;
        if (previousFocusId) {
            const previousElement = document.getElementById(previousFocusId);
            if (previousElement) {
                previousElement.focus();
            }
        }
        
        // Clear modal attributes
        modal.removeAttribute('aria-modal');
        modal.removeAttribute('role');
        modal.removeAttribute('aria-labelledby');
    }
>>>>>>> 4f9cd03a
}

.view-toggle-group {
    display: flex;
    background: var(--background-color);
    border-radius: var(--radius-md);
    padding: 4px;
    border: 1px solid var(--border-color);
}

.view-toggle-btn {
    display: flex;
    align-items: center;
    gap: var(--spacing-sm);
    padding: var(--spacing-sm) var(--spacing-md);
    background: transparent;
    border: none;
    border-radius: var(--radius-sm);
    color: var(--text-secondary);
    font-weight: 500;
    cursor: pointer;
    transition: all 0.2s ease;
    position: relative;
}

.view-toggle-btn:hover {
    color: var(--primary-color);
    background: rgba(0, 102, 204, 0.1);
}

<<<<<<< HEAD
.view-toggle-btn.active {
    background: var(--primary-color);
    color: white;
    box-shadow: var(--shadow-sm);
=======
function setupQuickPriceButtons() {
    const quickPriceButtons = document.querySelectorAll('.quick-price-btn');
    const priceInput = document.getElementById('id_price');
    
    quickPriceButtons.forEach(button => {
        button.addEventListener('click', function(e) {
            e.preventDefault();
            const price = this.dataset.price;
            if (priceInput && price) {
                priceInput.value = price;
                priceInput.focus();
                // Add visual feedback
                this.style.background = '#28a745';
                this.style.color = 'white';
                setTimeout(() => {
                    this.style.background = '';
                    this.style.color = '';
                }, 200);
            }
        });
    });
}

function setupQuantityButtons() {
    const quantityButtons = document.querySelectorAll('.set-quantity-btn');
    const quantityInput = document.getElementById('id_quantity');
    
    quantityButtons.forEach(button => {
        button.addEventListener('click', function(e) {
            e.preventDefault();
            const quantity = this.dataset.quantity;
            if (quantityInput && quantity) {
                quantityInput.value = quantity;
                quantityInput.focus();
                // Add visual feedback
                this.style.background = '#28a745';
                this.style.color = 'white';
                setTimeout(() => {
                    this.style.background = '';
                    this.style.color = '';
                }, 200);
            }
        });
    });
}

// Initialize selection on page load
document.addEventListener('DOMContentLoaded', function() {
    updateSelection();
    onBaseChange();
    setupModalEventDelegation();
});

// Set up event delegation for modal buttons (like packing list detail page)
function setupModalEventDelegation() {
    console.log('Setting up modal event delegation');
    
    document.addEventListener('click', function(event) {
        const target = event.target;
        const btn = target.closest('button');
        
        // Enhanced logging for debugging
        console.log('Click detected on:', {
            tagName: target.tagName,
            className: target.className,
            id: target.id,
            textContent: target.textContent?.substring(0, 50),
            closest_button: btn?.className,
            onclick: btn?.getAttribute('onclick')
        });
        
        // Handle Add Price buttons with data attributes OR onclick attributes
        if (target.closest('.add-price-btn') || (btn && btn.getAttribute('onclick')?.includes('openPriceModal'))) {
            console.log('Add price button clicked');
            event.preventDefault();
            event.stopPropagation();
            
            const clickBtn = target.closest('.add-price-btn') || btn;
            
            // Try to extract itemId from various sources
            let itemId = clickBtn.dataset.itemId || clickBtn.getAttribute('data-item-id');
            
            // If no data attribute, try to parse from onclick
            if (!itemId && clickBtn.getAttribute('onclick')) {
                const onclickAttr = clickBtn.getAttribute('onclick');
                const match = onclickAttr.match(/openPriceModal\(\s*(\d+)\s*,\s*(null|\d+)\s*\)/);
                if (match) {
                    itemId = match[1];
                }
            }
            
            console.log('Item ID found:', itemId);
            
            if (itemId) {
                console.log('Calling openPriceModal for item:', itemId);
                openPriceModal(parseInt(itemId), null);
            } else {
                console.error('Could not find item ID for add price button');
            }
            return;
        }
        
        // Handle Edit Price buttons
        if (target.closest('.edit-price-btn') || (btn && btn.getAttribute('onclick')?.includes('openPriceModal') && btn.getAttribute('onclick')?.includes(','))) {
            console.log('Edit price button clicked');
            event.preventDefault();
            event.stopPropagation();
            
            const clickBtn = target.closest('.edit-price-btn') || btn;
            let itemId = clickBtn.dataset.itemId || clickBtn.getAttribute('data-item-id');
            let priceId = clickBtn.dataset.priceId || clickBtn.getAttribute('data-price-id');
            
            // If no data attributes, try to parse from onclick
            if ((!itemId || !priceId) && clickBtn.getAttribute('onclick')) {
                const onclickAttr = clickBtn.getAttribute('onclick');
                const match = onclickAttr.match(/openPriceModal\(\s*(\d+)\s*,\s*(\d+)\s*\)/);
                if (match) {
                    itemId = match[1];
                    priceId = match[2];
                }
            }
            
            if (itemId && priceId) {
                openPriceModal(parseInt(itemId), parseInt(priceId));
            } else {
                console.error('Could not find item ID or price ID for edit price button');
            }
            return;
        }
        
        // Handle Add Item button
        if (target.closest('.add-item-btn') || target.textContent?.includes('Add New Item')) {
            console.log('Add item button clicked');
            event.preventDefault();
            event.stopPropagation();
            openItemModal();
            return;
        }
    }, true); // Use capture phase to handle events before other handlers
>>>>>>> 4f9cd03a
}

.view-toggle-btn svg {
    transition: all 0.2s ease;
}

<<<<<<< HEAD
.view-toggle-btn:hover svg {
    transform: scale(1.1);
=======
*/
</script>
<script>
// View mode persistence (card/table)
function setItemsView(view) {
  var card = document.getElementById('itemsCardView');
  var table = document.getElementById('itemsTableView');
  var cardBtn = document.getElementById('cardViewBtn');
  var tableBtn = document.getElementById('tableViewBtn');
  if (view === 'table') {
    card.style.display = 'none';
    table.style.display = '';
    if (cardBtn && tableBtn) {
      cardBtn.classList.remove('active');
      cardBtn.setAttribute('aria-pressed', 'false');
      tableBtn.classList.add('active');
      tableBtn.setAttribute('aria-pressed', 'true');
    }
    try { localStorage.setItem('itemsView', 'table'); } catch (e) {}
  } else {
    card.style.display = '';
    table.style.display = 'none';
    if (cardBtn && tableBtn) {
      cardBtn.classList.add('active');
      cardBtn.setAttribute('aria-pressed', 'true');
      tableBtn.classList.remove('active');
      tableBtn.setAttribute('aria-pressed', 'false');
    }
    try { localStorage.setItem('itemsView', 'card'); } catch (e) {}
  }
}

document.addEventListener('DOMContentLoaded', function() {
  try {
    var savedView = localStorage.getItem('itemsView');
    if (savedView === 'table' || savedView === 'card') {
      setItemsView(savedView);
    } else {
      setItemsView('card');
    }
  } catch (e) {
    setItemsView('card');
  }
});
</script>

<style>
.items-page {
    max-width: 1200px;
    margin: 0 auto;
    padding: 20px;
>>>>>>> 4f9cd03a
}

/* Enhanced Add Item Section */
.add-item-section {
    margin-bottom: var(--spacing-xl);
    display: flex;
    justify-content: center;
}

.btn-cta {
    display: flex;
    flex-direction: column;
    align-items: center;
    gap: var(--spacing-sm);
    padding: var(--spacing-lg) var(--spacing-xl);
    background: linear-gradient(135deg, var(--primary-color), var(--primary-hover));
    color: white;
    border: none;
    border-radius: var(--radius-lg);
    font-weight: 600;
    cursor: pointer;
    transition: all 0.3s ease;
    box-shadow: var(--shadow-md);
    position: relative;
    overflow: hidden;
}

.btn-cta::before {
    content: '';
    position: absolute;
    top: 0;
    left: -100%;
    width: 100%;
    height: 100%;
    background: linear-gradient(90deg, transparent, rgba(255, 255, 255, 0.2), transparent);
    transition: left 0.5s ease;
}

.btn-cta:hover::before {
    left: 100%;
}

.btn-cta:hover {
    transform: translateY(-2px);
    box-shadow: var(--shadow-lg);
}

.btn-cta span {
    font-size: 1.125rem;
}

.btn-cta small {
    font-size: 0.875rem;
    opacity: 0.9;
    font-weight: 400;
}

/* Enhanced Filter Section */
.filters-section {
    background: var(--surface-color);
    border-radius: var(--radius-lg);
    box-shadow: var(--shadow-sm);
    border: 1px solid var(--border-color);
    margin-bottom: var(--spacing-xl);
    overflow: hidden;
}

.filters-header {
    display: flex;
    justify-content: space-between;
    align-items: center;
    padding: var(--spacing-lg);
    background: linear-gradient(135deg, #f8fafc 0%, #e2e8f0 100%);
    border-bottom: 1px solid var(--border-color);
}

.filters-title {
    display: flex;
    align-items: center;
    gap: var(--spacing-sm);
    margin: 0;
    font-size: 1.25rem;
    font-weight: 600;
    color: var(--text-primary);
}

.filters-toggle {
    display: flex;
    align-items: center;
    gap: var(--spacing-sm);
    padding: var(--spacing-sm) var(--spacing-md);
    background: var(--surface-color);
    border: 1px solid var(--border-color);
    border-radius: var(--radius-md);
    color: var(--text-secondary);
    font-weight: 500;
    cursor: pointer;
    transition: all 0.2s ease;
}

.filters-toggle:hover {
    background: var(--background-color);
    color: var(--primary-color);
    border-color: var(--primary-color);
}

.chevron-down {
    transition: transform 0.3s ease;
}

.filters-toggle[aria-expanded="true"] .chevron-down {
    transform: rotate(180deg);
}

.filters-content {
    padding: var(--spacing-xl);
}

.filters-grid {
    display: flex;
    flex-direction: column;
    gap: var(--spacing-lg);
}

.filter-group--primary {
    margin-bottom: var(--spacing-lg);
    padding-bottom: var(--spacing-lg);
    border-bottom: 1px solid var(--border-color);
}

.filter-groups {
    display: flex;
    flex-direction: column;
    gap: var(--spacing-xl);
}

.filter-group-section {
    background: rgba(248, 250, 252, 0.5);
    border-radius: var(--radius-md);
    padding: var(--spacing-lg);
    border: 1px solid rgba(226, 232, 240, 0.5);
}

.filter-group-title {
    margin: 0 0 var(--spacing-md) 0;
    font-size: 1rem;
    font-weight: 600;
    color: var(--text-primary);
    display: flex;
    align-items: center;
    gap: var(--spacing-sm);
}

.filter-group-title::before {
    content: '';
    width: 4px;
    height: 1rem;
    background: var(--primary-color);
    border-radius: 2px;
}

.filter-group-grid {
    display: grid;
    grid-template-columns: repeat(auto-fit, minmax(200px, 1fr));
    gap: var(--spacing-md);
}

.filter-group {
    display: flex;
    flex-direction: column;
    gap: var(--spacing-xs);
}

.filter-group--wide {
    grid-column: 1 / -1;
}

.filter-label {
    display: flex;
    align-items: center;
    gap: var(--spacing-sm);
    font-weight: 500;
    color: var(--text-primary);
    margin-bottom: var(--spacing-xs);
    font-size: 0.875rem;
}

.filter-input,
.filter-select {
    padding: var(--spacing-sm) var(--spacing-md);
    border: 1px solid var(--border-color);
    border-radius: var(--radius-sm);
    background: var(--surface-color);
    color: var(--text-primary);
    font-size: 0.875rem;
    transition: all 0.2s ease;
}

.filter-input:focus,
.filter-select:focus {
    outline: none;
    border-color: var(--primary-color);
    box-shadow: 0 0 0 3px rgba(0, 102, 204, 0.1);
    transform: translateY(-1px);
}

.filter-input--search {
    padding: var(--spacing-md);
    font-size: 1rem;
    border-radius: var(--radius-md);
    background: var(--surface-color);
    box-shadow: var(--shadow-sm);
}

.price-input-wrapper {
    position: relative;
    display: flex;
    align-items: center;
}

.price-symbol {
    position: absolute;
    left: var(--spacing-sm);
    color: var(--text-secondary);
    font-weight: 600;
    z-index: 1;
}

.price-input {
    padding-left: calc(var(--spacing-md) + 12px);
}

.filter-help {
    font-size: 0.75rem;
    color: var(--text-muted);
    margin-top: var(--spacing-xs);
    font-style: italic;
}

.filters-actions {
    display: flex;
    gap: var(--spacing-md);
    justify-content: flex-end;
    margin-top: var(--spacing-xl);
    padding-top: var(--spacing-lg);
    border-top: 1px solid var(--border-color);
}

/* Enhanced Button Styles */
.btn-primary,
.btn-secondary {
    display: inline-flex;
    align-items: center;
    gap: var(--spacing-sm);
    padding: var(--spacing-sm) var(--spacing-md);
    border-radius: var(--radius-sm);
    font-weight: 500;
    font-size: 0.875rem;
    cursor: pointer;
    transition: all 0.2s ease;
    text-decoration: none;
    border: 1px solid transparent;
}

.btn-primary {
    background: var(--primary-color);
    color: white;
    border-color: var(--primary-color);
}

.btn-primary:hover {
    background: var(--primary-hover);
    border-color: var(--primary-hover);
    transform: translateY(-1px);
    box-shadow: var(--shadow-md);
}

.btn-secondary {
    background: var(--surface-color);
    color: var(--text-secondary);
    border-color: var(--border-color);
}

.btn-secondary:hover {
    background: var(--background-color);
    color: var(--text-primary);
    border-color: var(--primary-color);
    transform: translateY(-1px);
}

.btn-cta-small {
    display: inline-flex;
    align-items: center;
    gap: var(--spacing-xs);
    padding: var(--spacing-sm) var(--spacing-md);
    background: var(--primary-color);
    color: white;
    border: none;
    border-radius: var(--radius-sm);
    font-weight: 500;
    font-size: 0.875rem;
    cursor: pointer;
    transition: all 0.2s ease;
}

.btn-cta-small:hover {
    background: var(--primary-hover);
    transform: translateY(-1px);
    box-shadow: var(--shadow-sm);
}

/* Enhanced Items Grid */
.items-grid-enhanced {
    display: grid;
    grid-template-columns: repeat(auto-fill, minmax(400px, 1fr));
    gap: var(--spacing-xl);
    margin-bottom: var(--spacing-2xl);
}

@media (max-width: 768px) {
    .items-grid-enhanced {
        grid-template-columns: 1fr;
        gap: var(--spacing-lg);
    }
}

@media (max-width: 480px) {
    .items-grid-enhanced {
        grid-template-columns: 1fr;
    }
}

/* Enhanced Item Card */
.item-card-enhanced {
    background: var(--surface-color);
    border-radius: var(--radius-lg);
    box-shadow: var(--shadow-sm);
    border: 1px solid var(--border-color);
    overflow: hidden;
    transition: all 0.3s ease;
    position: relative;
    display: flex;
    flex-direction: column;
    height: 100%;
}

.item-card-enhanced:hover {
    transform: translateY(-4px);
    box-shadow: var(--shadow-xl);
    border-color: var(--primary-color);
}

.item-card-header {
    display: flex;
    align-items: flex-start;
    justify-content: space-between;
    padding: var(--spacing-lg);
    background: linear-gradient(135deg, #f8fafc 0%, #e2e8f0 100%);
    border-bottom: 1px solid var(--border-color);
    position: relative;
}

.item-selection {
    margin-right: var(--spacing-md);
}

.modern-checkbox {
    position: relative;
    display: block;
    cursor: pointer;
}

.modern-checkbox input {
    position: absolute;
    opacity: 0;
    width: 0;
    height: 0;
}

.checkbox-checkmark {
    display: flex;
    align-items: center;
    justify-content: center;
    width: 24px;
    height: 24px;
    background: var(--surface-color);
    border: 2px solid var(--border-color);
    border-radius: var(--radius-sm);
    transition: all 0.2s ease;
}

.modern-checkbox:hover .checkbox-checkmark {
    border-color: var(--primary-color);
    transform: scale(1.05);
}

.modern-checkbox input:checked + .checkbox-checkmark {
    background: var(--primary-color);
    border-color: var(--primary-color);
    transform: scale(1.1);
}

.modern-checkbox input:checked + .checkbox-checkmark svg {
    stroke: white;
    opacity: 1;
}

.checkbox-checkmark svg {
    opacity: 0;
    transition: opacity 0.2s ease;
}

.item-title {
    flex: 1;
    margin: 0;
    font-size: 1.25rem;
    font-weight: 600;
    color: var(--text-primary);
    line-height: 1.3;
}

.item-image-badge {
    padding: var(--spacing-xs);
    background: rgba(0, 102, 204, 0.1);
    border-radius: var(--radius-sm);
    color: var(--primary-color);
    display: flex;
    align-items: center;
}

.item-card-content {
    padding: var(--spacing-lg);
    flex: 1;
    display: flex;
    flex-direction: column;
    gap: var(--spacing-md);
}

.item-image-container {
    position: relative;
    width: 100%;
    height: 200px;
    border-radius: var(--radius-md);
    overflow: hidden;
    margin-bottom: var(--spacing-md);
}

.item-image {
    width: 100%;
    height: 100%;
    object-fit: cover;
    transition: transform 0.3s ease;
}

.item-image:hover {
    transform: scale(1.05);
}

.image-overlay {
    position: absolute;
    top: 0;
    left: 0;
    right: 0;
    bottom: 0;
    background: linear-gradient(to bottom, transparent 0%, rgba(0, 0, 0, 0.1) 100%);
    opacity: 0;
    transition: opacity 0.3s ease;
}

.item-image-container:hover .image-overlay {
    opacity: 1;
}

.item-description-card {
    background: rgba(248, 250, 252, 0.8);
    padding: var(--spacing-md);
    border-radius: var(--radius-sm);
    border-left: 3px solid var(--primary-color);
}

.description-text {
    margin: 0;
    color: var(--text-secondary);
    font-size: 0.875rem;
    line-height: 1.5;
}

/* Enhanced Price Section */
.price-section-enhanced {
    margin-top: auto;
}

.price-card {
    background: linear-gradient(135deg, #f0f9ff 0%, #e0f2fe 100%);
    border: 1px solid rgba(0, 102, 204, 0.2);
    border-radius: var(--radius-md);
    padding: var(--spacing-md);
    position: relative;
    overflow: hidden;
}

<<<<<<< HEAD
.price-card::before {
    content: '';
    position: absolute;
=======
/* Modal styling - Enhanced for zoom levels and better scrolling */
.modal {
    position: fixed;
    z-index: 1000;
    left: 0;
>>>>>>> 4f9cd03a
    top: 0;
    left: 0;
    width: 4px;
    height: 100%;
<<<<<<< HEAD
    background: var(--primary-color);
}

.price-header {
    display: flex;
    justify-content: space-between;
    align-items: flex-start;
    margin-bottom: var(--spacing-sm);
=======
    background-color: rgba(0, 0, 0, 0.5);
    display: flex;
    align-items: flex-start;
    justify-content: center;
    padding: 10px;
    box-sizing: border-box;
    overflow-y: auto;
    overflow-x: hidden;
}

.modal-content {
    background-color: white;
    padding: 20px;
    border-radius: 8px;
    width: 100%;
    max-width: 600px;
    min-height: auto;
    max-height: calc(100vh - 20px);
    overflow-y: auto;
    overflow-x: hidden;
    position: relative;
    box-shadow: 0 4px 20px rgba(0, 0, 0, 0.3);
    transform: scale(1) !important;
    margin: 10px auto;
    /* Enhanced scrolling behavior */
    scroll-behavior: smooth;
    -webkit-overflow-scrolling: touch;
    /* Ensure modal stays within viewport even when zoomed */
    contain: layout style paint;
>>>>>>> 4f9cd03a
}

.price-badge {
    display: flex;
    flex-direction: column;
    gap: var(--spacing-xs);
}

.price-label {
    font-size: 0.75rem;
    color: var(--text-secondary);
    font-weight: 500;
    text-transform: uppercase;
    letter-spacing: 0.05em;
}

.price-amount {
    display: flex;
    align-items: baseline;
    gap: 2px;
}

.currency {
    font-size: 1rem;
    font-weight: 600;
    color: var(--text-secondary);
}

<<<<<<< HEAD
.amount {
    font-size: 1.75rem;
    font-weight: 700;
    color: var(--primary-color);
    line-height: 1;
=======
@media (max-width: 768px) {
    .modal {
        padding: 10px;
    }
    
    .modal-content {
        width: 100%;
        margin: 0;
        max-height: 95vh;
        padding: 20px;
        border-radius: 8px;
    }
>>>>>>> 4f9cd03a
}

.confidence-badge {
    display: flex;
    align-items: center;
    gap: var(--spacing-xs);
    padding: var(--spacing-xs) var(--spacing-sm);
    border-radius: var(--radius-sm);
    font-size: 0.75rem;
    font-weight: 500;
    text-transform: uppercase;
    letter-spacing: 0.05em;
}

.confidence-positive {
    background: rgba(0, 184, 148, 0.1);
    color: var(--success-color);
    border: 1px solid rgba(0, 184, 148, 0.2);
}

.confidence-negative {
    background: rgba(225, 112, 85, 0.1);
    color: var(--error-color);
    border: 1px solid rgba(225, 112, 85, 0.2);
}

.price-store-info {
    display: flex;
    align-items: center;
    gap: var(--spacing-sm);
    color: var(--text-secondary);
    font-size: 0.875rem;
}

.store-name {
    font-weight: 500;
    color: var(--text-primary);
}

.store-location {
    color: var(--text-muted);
}

.price-actions-enhanced {
    display: flex;
    gap: var(--spacing-sm);
    margin-top: var(--spacing-md);
}

.btn-action {
    flex: 1;
    display: flex;
    align-items: center;
    justify-content: center;
    gap: var(--spacing-xs);
    padding: var(--spacing-sm);
    background: var(--primary-color);
    color: white;
    border: none;
    border-radius: var(--radius-sm);
    font-weight: 500;
    font-size: 0.875rem;
    cursor: pointer;
    transition: all 0.2s ease;
}

.btn-action:hover {
    background: var(--primary-hover);
    transform: translateY(-1px);
}

.btn-action-small {
    display: flex;
    align-items: center;
    justify-content: center;
    width: 32px;
    height: 32px;
    background: rgba(0, 102, 204, 0.1);
    color: var(--primary-color);
    border: 1px solid rgba(0, 102, 204, 0.2);
    border-radius: var(--radius-sm);
    cursor: pointer;
    transition: all 0.2s ease;
}

.btn-action-small:hover {
    background: var(--primary-color);
    color: white;
    transform: scale(1.05);
}

.no-price-card {
    background: linear-gradient(135deg, #fefefe 0%, #f8f9fa 100%);
    border: 2px dashed var(--border-color);
    border-radius: var(--radius-md);
    padding: var(--spacing-xl);
    text-align: center;
    transition: all 0.2s ease;
}

.no-price-card:hover {
    border-color: var(--primary-color);
    background: rgba(0, 102, 204, 0.02);
}

.no-price-icon {
    margin: 0 auto var(--spacing-md) auto;
    width: 48px;
    height: 48px;
    background: rgba(0, 102, 204, 0.1);
    border-radius: 50%;
    display: flex;
    align-items: center;
    justify-content: center;
    color: var(--primary-color);
}

.no-price-content h4 {
    margin: 0 0 var(--spacing-sm) 0;
    font-size: 1rem;
    font-weight: 600;
    color: var(--text-primary);
}

.no-price-content p {
    margin: 0 0 var(--spacing-md) 0;
    color: var(--text-secondary);
    font-size: 0.875rem;
}

/* No Items State */
.no-items-enhanced {
    grid-column: 1 / -1;
    text-align: center;
    padding: var(--spacing-2xl);
    background: var(--surface-color);
    border-radius: var(--radius-lg);
    border: 2px dashed var(--border-color);
}

.no-items-icon {
    margin: 0 auto var(--spacing-lg) auto;
    width: 80px;
    height: 80px;
    background: rgba(0, 102, 204, 0.1);
    border-radius: 50%;
    display: flex;
    align-items: center;
    justify-content: center;
    color: var(--primary-color);
}

.no-items-enhanced h3 {
    margin: 0 0 var(--spacing-sm) 0;
    font-size: 1.5rem;
    font-weight: 600;
    color: var(--text-primary);
}

.no-items-enhanced p {
    margin: 0 0 var(--spacing-lg) 0;
    color: var(--text-secondary);
    font-size: 1rem;
}

/* Responsive Design */
@media (max-width: 1024px) {
    .items-grid-enhanced {
        grid-template-columns: repeat(auto-fill, minmax(350px, 1fr));
    }
    
    .page-header-enhanced {
        flex-direction: column;
        text-align: center;
        gap: var(--spacing-lg);
    }
}

@media (max-width: 768px) {
    .items-page {
        padding: var(--spacing-md);
    }
    
    .page-title {
        font-size: 2rem;
    }
    
    .filter-group-grid {
        grid-template-columns: 1fr;
    }
    
    .view-controls {
        flex-direction: column;
        gap: var(--spacing-md);
    }
    
    .filters-actions {
        flex-direction: column;
        gap: var(--spacing-sm);
    }
    
    .filters-actions .btn-primary,
    .filters-actions .btn-secondary {
        width: 100%;
        justify-content: center;
    }
}

/* Legacy styles cleanup - removing old unused styles */
/* Most legacy styles have been replaced with the new enhanced design above */

/* JavaScript Integration Styles */
.filters-content[style*="display: none"] + * {
    /* Handle dynamic show/hide of filters */
}

.loading {
    opacity: 0.6;
    pointer-events: none;
}

.loading::after {
    content: '';
    position: absolute;
    top: 50%;
    left: 50%;
    width: 20px;
    height: 20px;
    margin: -10px 0 0 -10px;
    border: 2px solid transparent;
    border-top-color: var(--primary-color);
    border-radius: 50%;
    animation: spin 1s linear infinite;
}

@keyframes spin {
    0% { transform: rotate(0deg); }
    100% { transform: rotate(360deg); }
}

/* Focus and accessibility improvements */
.btn-cta:focus,
.btn-primary:focus,
.btn-secondary:focus,
.filter-input:focus,
.filter-select:focus {
    outline: 2px solid var(--primary-color);
    outline-offset: 2px;
}

/* Smooth transitions for all interactive elements */
* {
    transition: box-shadow 0.2s ease, transform 0.2s ease, border-color 0.2s ease;
}

/* Print styles */
@media print {
    .filters-section,
    .view-controls,
    .add-item-section {
        display: none;
    }
    
    .items-grid-enhanced {
        grid-template-columns: repeat(auto-fill, minmax(300px, 1fr));
        gap: var(--spacing-md);
    }
    
    .item-card-enhanced {
        break-inside: avoid;
        box-shadow: none;
        border: 1px solid var(--border-color);
    }
}

/* End of enhanced styles */

.bulk-actions {
    background: var(--color-primary);
    color: white;
    padding: 15px 20px;
    border-radius: var(--border-radius);
    margin-bottom: 20px;
    position: sticky;
    top: 0;
    z-index: 100;
}

.bulk-actions-content {
    display: flex;
    align-items: center;
    justify-content: space-between;
    gap: 15px;
}

.items-grid {
    display: grid;
    grid-template-columns: repeat(auto-fill, minmax(350px, 1fr));
    gap: 20px;
}

.item-card {
    background: var(--color-surface);
    border: 1px solid var(--color-border);
    border-radius: var(--border-radius);
    padding: 20px;
    transition: box-shadow 0.2s ease;
}

.item-card:hover {
    box-shadow: 0 4px 12px rgba(0, 0, 0, 0.1);
}

.item-header {
    display: flex;
    align-items: flex-start;
    gap: 12px;
    margin-bottom: 15px;
}

.item-title-section {
    flex: 1;
}

.item-image-container {
    flex-shrink: 0;
    width: 80px;
    height: 80px;
    border-radius: 8px;
    overflow: hidden;
    border: 2px solid #e9ecef;
    transition: border-color 0.3s ease;
}

.item-image-container:hover {
    border-color: var(--color-primary);
}

.item-image {
    width: 100%;
    height: 100%;
    object-fit: cover;
    transition: transform 0.3s ease;
}

.item-image:hover {
    transform: scale(1.05);
}

.item-checkbox {
    position: relative;
    display: inline-block;
    cursor: pointer;
}

.item-checkbox input {
    opacity: 0;
    position: absolute;
}

.checkmark {
    width: 20px;
    height: 20px;
    background: var(--color-surface);
    border: 2px solid var(--color-border);
    border-radius: 4px;
    display: inline-block;
    position: relative;
}

.item-checkbox input:checked + .checkmark {
    background: var(--color-primary);
    border-color: var(--color-primary);
}

.item-checkbox input:checked + .checkmark::after {
    content: '✓';
    position: absolute;
    top: 50%;
    left: 50%;
    transform: translate(-50%, -50%);
    color: white;
    font-size: 12px;
    font-weight: bold;
}

.item-name {
    margin: 0;
    font-size: 18px;
    color: var(--color-text-primary);
    flex: 1;
}

.item-description {
    color: var(--color-text-secondary);
    margin-bottom: 15px;
    font-size: 14px;
}

.price-section {
    margin-bottom: 15px;
    padding: 10px;
    background: var(--color-background);
    border-radius: var(--border-radius-sm);
}

.best-price {
    font-size: 16px;
    margin-bottom: 5px;
}

.price-details {
    font-size: 14px;
    color: var(--color-text-secondary);
}

.vote-confidence {
    margin-left: 5px;
    font-weight: bold;
}

.vote-confidence.positive {
    color: var(--color-success);
}

.vote-confidence.negative {
    color: var(--color-error);
}

.price-range {
    font-size: 12px;
    color: var(--color-text-secondary);
}

.no-price {
    color: var(--color-text-secondary);
    font-style: italic;
}

.packing-lists-section {
    margin-bottom: 15px;
}

.packing-lists-section h4 {
    font-size: 14px;
    margin-bottom: 10px;
    color: var(--color-text-primary);
}

.packing-lists-list {
    display: flex;
    flex-direction: column;
    gap: 8px;
}

.packing-list-appearance {
    display: flex;
    align-items: center;
    gap: 8px;
    flex-wrap: wrap;
}

.packing-list-link {
    color: var(--color-primary);
    text-decoration: none;
    font-weight: 500;
}

.packing-list-link:hover {
    text-decoration: underline;
}

.quantity {
    color: var(--color-text-secondary);
    font-size: 12px;
}

.required-badge {
    background: var(--color-error);
    color: white;
    padding: 2px 6px;
    border-radius: 10px;
    font-size: 10px;
    font-weight: bold;
}

.section-badge {
    background: var(--color-secondary);
    color: white;
    padding: 2px 6px;
    border-radius: 10px;
    font-size: 10px;
}

.item-notes,
.item-instructions {
    margin-left: 20px;
    color: var(--color-text-secondary);
    font-size: 12px;
}

.all-prices-section {
    margin-top: 15px;
}

.all-prices {
    margin-top: 10px;
    padding: 10px;
    background: var(--color-background);
    border-radius: var(--border-radius-sm);
}

.price-item {
    display: flex;
    justify-content: space-between;
    align-items: center;
    padding: 5px 0;
    border-bottom: 1px solid var(--color-border);
}

.price-item:last-child {
    border-bottom: none;
}

.price-store {
    flex: 1;
}

.store-link {
    margin-left: 5px;
    text-decoration: none;
}

.price-details {
    font-weight: 500;
    margin: 0 10px;
}

.price-votes {
    font-size: 12px;
    color: var(--color-text-secondary);
}

.votes {
    background: var(--color-surface);
    padding: 2px 6px;
    border-radius: 10px;
}

.no-items {
    grid-column: 1 / -1;
    text-align: center;
    padding: 40px;
    color: var(--color-text-secondary);
}

@media (max-width: 768px) {
    .filters-grid {
        grid-template-columns: 1fr;
    }
    
    .items-grid {
        grid-template-columns: 1fr;
    }
    
    .bulk-actions-content {
        flex-direction: column;
        align-items: stretch;
    }
    
    .price-item {
        flex-direction: column;
        align-items: flex-start;
        gap: 5px;
    }
}

/* Edit price button styling */
.edit-price-btn {
    background: none;
    border: none;
    cursor: pointer;
    padding: 4px;
    margin-left: 8px;
    border-radius: 4px;
    color: var(--color-primary, #007bff);
    transition: background-color 0.2s ease;
    display: inline-flex;
    align-items: center;
    justify-content: center;
}

.edit-price-btn:hover {
    background-color: rgba(0, 123, 255, 0.1);
    color: var(--color-primary-dark, #0056b3);
}

.edit-price-btn svg {
    width: 14px;
    height: 14px;
}

/* Modal styling */
.modal {
    position: fixed;
    z-index: 1000;
    left: 0;
    top: 0;
    width: 100%;
    height: 100%;
    background-color: rgba(0, 0, 0, 0.5);
    display: flex;
    align-items: center;
    justify-content: center;
}

.modal-content {
    background-color: white;
    padding: 20px;
    border-radius: 8px;
    max-width: 500px;
    width: 90%;
    max-height: 80vh;
    overflow-y: auto;
    position: relative;
    box-shadow: 0 4px 20px rgba(0, 0, 0, 0.3);
}

.modal-close {
    position: absolute;
    top: 10px;
    right: 15px;
    font-size: 24px;
    font-weight: bold;
    cursor: pointer;
    color: #999;
    line-height: 1;
}

.modal-close:hover {
    color: #333;
}

/* Add price button for items without prices */
.add-price-btn {
    background: var(--color-primary, #007bff);
    color: white;
    border: none;
    padding: 6px 12px;
    border-radius: 4px;
    cursor: pointer;
    font-size: 12px;
    margin-top: 8px;
    transition: background-color 0.2s ease;
}

.add-price-btn:hover {
    background: var(--color-primary-dark, #0056b3);
}

@media (max-width: 768px) {
    .modal-content {
        width: 95%;
        margin: 10px;
        max-height: 90vh;
    }
}

/* Loading spinner */
.loading-spinner {
    display: flex;
    flex-direction: column;
    align-items: center;
    gap: 15px;
}

.spinner {
    width: 40px;
    height: 40px;
    border: 4px solid #f3f3f3;
    border-top: 4px solid var(--color-primary, #007bff);
    border-radius: 50%;
    animation: spin 1s linear infinite;
}

@keyframes spin {
    0% { transform: rotate(0deg); }
    100% { transform: rotate(360deg); }
}

@keyframes slideIn {
    from {
        transform: translateX(100%);
        opacity: 0;
    }
    to {
        transform: translateX(0);
        opacity: 1;
    }
}

/* Enhanced modal animations */
.modal {
    animation: fadeIn 0.3s ease;
}

.modal-content {
    animation: slideUp 0.3s ease;
}

@keyframes fadeIn {
    from { opacity: 0; }
    to { opacity: 1; }
}

@keyframes slideUp {
    from {
        transform: translateY(30px);
        opacity: 0;
    }
    to {
        transform: translateY(0);
        opacity: 1;
    }
}

/* Enhanced button styles */
.btn-primary {
    background: linear-gradient(135deg, var(--color-primary, #007bff), var(--color-primary-dark, #0056b3));
    transition: all 0.3s ease;
    box-shadow: 0 2px 4px rgba(0, 123, 255, 0.2);
}

.btn-primary:hover {
    transform: translateY(-1px);
    box-shadow: 0 4px 8px rgba(0, 123, 255, 0.3);
}

.btn-primary:active {
    transform: translateY(0);
    box-shadow: 0 2px 4px rgba(0, 123, 255, 0.2);
}

/* Enhanced card hover effects */
.item-card {
    transition: all 0.3s ease;
    position: relative;
    overflow: hidden;
}

.item-card::before {
    content: '';
    position: absolute;
    top: 0;
    left: -100%;
    width: 100%;
    height: 100%;
    background: linear-gradient(90deg, transparent, rgba(255, 255, 255, 0.1), transparent);
    transition: left 0.5s ease;
}

.item-card:hover::before {
    left: 100%;
}

.item-card:hover {
    transform: translateY(-2px);
    box-shadow: 0 8px 25px rgba(0, 0, 0, 0.15);
}

/* Enhanced price section */
.price-section {
    border-left: 4px solid var(--color-primary, #007bff);
    background: linear-gradient(135deg, #f8f9fa, #e9ecef);
    transition: all 0.3s ease;
}

.price-section:hover {
    border-left-color: var(--color-primary-dark, #0056b3);
}

/* Enhanced filter section */
.filters-section {
    backdrop-filter: blur(10px);
    background: rgba(255, 255, 255, 0.95);
    border: 1px solid rgba(0, 0, 0, 0.1);
    box-shadow: 0 4px 20px rgba(0, 0, 0, 0.1);
}

/* Enhanced table view */
.modern-table {
    box-shadow: 0 4px 20px rgba(0, 0, 0, 0.1);
    border-radius: 8px;
    overflow: hidden;
}

.modern-table tbody tr {
    transition: background-color 0.2s ease;
}

.modern-table tbody tr:hover {
    background-color: #f8f9fa;
}

/* Enhanced bulk actions */
.bulk-actions {
    background: linear-gradient(135deg, var(--color-primary, #007bff), var(--color-primary-dark, #0056b3));
    box-shadow: 0 4px 20px rgba(0, 123, 255, 0.3);
}

/* Enhanced alerts */
.alert {
    animation: slideIn 0.3s ease;
}

/* Enhanced buttons */
.btn {
    transition: all 0.3s ease;
}

.btn:hover {
    transform: translateY(-1px);
}

.btn:active {
    transform: translateY(0);
}

/* Enhanced edit price button */
.edit-price-btn {
    opacity: 0.7;
    transition: all 0.3s ease;
}

.edit-price-btn:hover {
    opacity: 1;
    transform: scale(1.1);
}

/* Enhanced toggle buttons */
.btn.active {
    background: var(--color-primary, #007bff);
    color: white;
    box-shadow: 0 2px 8px rgba(0, 123, 255, 0.3);
}

/* View toggle button styles */
#cardViewBtn.active,
#tableViewBtn.active {
    background: var(--color-primary, #007bff);
    color: white;
    border-color: var(--color-primary, #007bff);
}

#cardViewBtn:not(.active),
#tableViewBtn:not(.active) {
    background: var(--color-surface, #f8f9fa);
    color: var(--color-text-primary, #495057);
    border-color: var(--color-border, #dee2e6);
}

#cardViewBtn:hover:not(.active),
#tableViewBtn:hover:not(.active) {
    background: var(--color-background, #e9ecef);
    border-color: var(--color-primary, #007bff);
}

/* Enhanced checkboxes */
.item-checkbox {
    transition: all 0.3s ease;
}

.item-checkbox:hover .checkmark {
    border-color: var(--color-primary, #007bff);
    transform: scale(1.1);
}

.checkmark {
    transition: all 0.3s ease;
}

.item-checkbox input:checked + .checkmark {
    transform: scale(1.1);
    box-shadow: 0 0 0 2px rgba(0, 123, 255, 0.3);
}

/* Enhanced price item */
.price-item {
    transition: all 0.3s ease;
}

.price-item:hover {
    background-color: #f8f9fa;
    border-radius: 4px;
    padding: 8px;
    margin: -3px;
}

/* Enhanced responsive design */
@media (max-width: 1024px) {
    .items-grid {
        grid-template-columns: repeat(auto-fill, minmax(300px, 1fr));
    }
}

@media (max-width: 768px) {
    .add-item-section {
        text-align: center;
    }
    
    .filter-actions {
        flex-direction: column;
        gap: 10px;
    }
    
    .filter-actions .btn {
        width: 100%;
    }
}

/* Enhanced keyboard accessibility */
.btn:focus,
.form-input:focus,
.form-select:focus,
.modal-close:focus {
    outline: 2px solid var(--color-primary, #007bff);
    outline-offset: 2px;
    box-shadow: 0 0 0 4px rgba(0, 123, 255, 0.1);
}

/* Skip to main content link for screen readers */
.skip-link {
    position: absolute;
    top: -40px;
    left: 6px;
    background: var(--color-primary, #007bff);
    color: white;
    padding: 8px;
    text-decoration: none;
    border-radius: 4px;
    z-index: 1000;
    transition: top 0.3s ease;
}

.skip-link:focus {
    top: 6px;
}

/* Enhanced form feedback */
.form-input:invalid,
.form-select:invalid {
    border-color: var(--color-error, #dc3545);
    box-shadow: 0 0 0 2px rgba(220, 53, 69, 0.1);
}

.form-input:valid,
.form-select:valid {
    border-color: var(--color-success, #28a745);
}

/* Loading state for buttons */
.btn:disabled {
    opacity: 0.6;
    cursor: not-allowed;
}

/* Enhanced modal animations */
.modal {
    animation: fadeIn 0.2s ease-out;
}

.modal-content {
    animation: slideIn 0.3s ease-out;
}

@keyframes fadeIn {
    from { opacity: 0; }
    to { opacity: 1; }
}

@keyframes slideIn {
    from {
        transform: translateY(-20px) scale(0.95);
        opacity: 0;
    }
    to {
        transform: translateY(0) scale(1);
        opacity: 1;
    }
}

/* Enhanced button states */
.btn:active {
    transform: translateY(1px);
}

.btn:focus:not(:active) {
    transform: translateY(-1px);
}

/* Enhanced form field interactions */
.form-input:focus,
.form-select:focus {
    transform: translateY(-1px);
    transition: all 0.2s ease;
}

/* Enhanced checkbox interactions */
.item-checkbox:focus-within .checkmark {
    box-shadow: 0 0 0 2px var(--color-primary, #007bff);
}

/* Enhanced table interactions */
.modern-table tbody tr:focus-within {
    background-color: rgba(0, 123, 255, 0.05);
    outline: 2px solid var(--color-primary, #007bff);
    outline-offset: -2px;
}

/* Table image styling */
.table-image-cell {
    width: 60px;
    padding: 8px;
    text-align: center;
}

.table-item-image {
    width: 50px;
    height: 50px;
    object-fit: cover;
    border-radius: 6px;
    border: 1px solid #e9ecef;
    transition: transform 0.2s ease;
}

.table-item-image:hover {
    transform: scale(1.1);
}

.table-no-image {
    width: 50px;
    height: 50px;
    display: flex;
    align-items: center;
    justify-content: center;
    background: #f8f9fa;
    border-radius: 6px;
    border: 1px solid #e9ecef;
    color: #6c757d;
}

/* Price actions styling */
.price-actions {
    display: flex;
    gap: 8px;
    margin-top: 8px;
}

.price-actions .add-price-btn {
    background: var(--color-primary);
    color: white;
    border: none;
    padding: 6px 12px;
    border-radius: 4px;
    font-size: 14px;
    cursor: pointer;
    transition: all 0.2s ease;
    display: inline-flex;
    align-items: center;
    gap: 4px;
}

.price-actions .add-price-btn:hover {
    background: var(--color-primary-dark);
    transform: translateY(-1px);
}
</style>
{% endblock %}

{% block extra_js %}
<script>
// Items page functionality - inline JavaScript to avoid 404 errors
console.log('Items page JavaScript loaded');

document.addEventListener('DOMContentLoaded', function() {
    console.log('Items page DOM loaded');
    updateSelection();
    onBaseChange();
    setupModalEventDelegation();
    
    // Set up close modal handlers
    const closePriceModal = document.getElementById('close-price-modal');
    if (closePriceModal) {
        closePriceModal.onclick = function(e) {
            e.stopPropagation();
            console.log('Close price modal button clicked');
            document.getElementById('price-modal').style.display = 'none';
        };
    }
    
    const closeItemModal = document.getElementById('close-item-modal');
    if (closeItemModal) {
        closeItemModal.onclick = function(e) {
            e.stopPropagation();
            console.log('Close item modal button clicked');
            document.getElementById('item-modal').style.display = 'none';
        };
    }
    
    // Prevent backdrop clicks from closing modals accidentally
    document.addEventListener('click', function(e) {
        if (e.target.id === 'item-modal') {
            e.stopPropagation();
            console.log('Item modal backdrop clicked - not closing to prevent accidental closure');
        }
        if (e.target.id === 'price-modal') {
            e.stopPropagation();
            console.log('Price modal backdrop clicked - not closing to prevent accidental closure');
        }
    });
});

// Modal functions
function openPriceModal(itemId, priceId) {
    console.log('Opening price modal for item:', itemId, 'price:', priceId);
    const modal = document.getElementById('price-modal');
    const modalBody = document.getElementById('price-modal-body');
    
    modal.style.display = 'block';
    modal.setAttribute('aria-modal', 'true');
    modal.setAttribute('role', 'dialog');
    modal.setAttribute('aria-labelledby', 'price-modal-title');
    modal.dataset.previousFocus = document.activeElement?.id || '';
    
    modalBody.innerHTML = '<div class="loading-spinner" style="padding:2em;text-align:center;"><div class="spinner"></div>Loading...</div>';
    
    let url = `/item/${itemId}/add_price_modal/`;
    if (priceId) {
        url += `?price_id=${priceId}`;
    }
    
    fetch(url, {
        headers: {'X-Requested-With': 'XMLHttpRequest'}
    })
    .then(response => {
        if (!response.ok) throw new Error('Network response was not ok');
        return response.json();
    })
    .then(data => {
        if (data.html) {
            modalBody.innerHTML = data.html;
            setupPriceFormHandler();
            setTimeout(() => {
                const firstInput = modal.querySelector('input, select, textarea');
                if (firstInput) firstInput.focus();
            }, 100);
        } else {
            modalBody.innerHTML = '<div style="padding:2em;text-align:center;color:red;"><strong>Error: No content received.</strong><br>Please try again.</div>';
        }
    })
    .catch(error => {
        console.error('Error loading price modal:', error);
        modalBody.innerHTML = '<div style="padding:2em;text-align:center;color:red;"><strong>Error loading form.</strong><br>Please try again.</div>';
    });
}

function openItemModal() {
    console.log('openItemModal called - starting modal open process');
    const modal = document.getElementById('item-modal');
    const modalBody = document.getElementById('item-modal-body');
    
    if (!modal) {
        console.error('Modal element not found!');
        return;
    }
    
    if (!modalBody) {
        console.error('Modal body element not found!');
        return;
    }
    
    console.log('Setting modal display to block');
    modal.style.display = 'block';
    modal.setAttribute('aria-modal', 'true');
    modal.setAttribute('role', 'dialog');
    modal.setAttribute('aria-labelledby', 'item-modal-title');
    modal.dataset.previousFocus = document.activeElement?.id || '';
    
    console.log('Modal should now be visible');
    modalBody.innerHTML = '<div style="padding:2em;text-align:center;">Loading...</div>';
    
    console.log('Making fetch request to add_item_modal');
    fetch('/item/add_modal/')
        .then(response => {
            console.log('Fetch response received:', response.status);
            return response.json();
        })
        .then(data => {
            console.log('Modal data received, updating content');
            modalBody.innerHTML = data.html;
            setupItemFormHandler();
            setTimeout(() => {
                const firstInput = modal.querySelector('input, select, textarea');
                if (firstInput) firstInput.focus();
            }, 100);
        })
        .catch(error => {
            console.error('Error loading item modal:', error);
            modalBody.innerHTML = '<div style="padding:2em;text-align:center;color:red;">Error loading form. Please try again.</div>';
        });
}

function setupPriceFormHandler() {
    const priceForm = document.getElementById('price-form');
    if (priceForm) {
        const newForm = priceForm.cloneNode(true);
        priceForm.parentNode.replaceChild(newForm, priceForm);
        
        newForm.addEventListener('submit', function(e) {
            e.preventDefault();
            const formData = new FormData(this);
            const submitButton = this.querySelector('button[type="submit"]');
            const originalText = submitButton.textContent;
            
            submitButton.textContent = 'Saving...';
            submitButton.disabled = true;
            
            fetch(this.action, {
                method: 'POST',
                body: formData,
                headers: {'X-Requested-With': 'XMLHttpRequest'}
            })
            .then(response => response.json())
            .then(data => {
                if (data.success) {
                    document.getElementById('price-modal').style.display = 'none';
                    showSuccessMessage('Price added successfully!');
                    window.location.reload();
                } else if (data.html) {
                    document.getElementById('price-modal-body').innerHTML = data.html;
                    setupPriceFormHandler();
                } else {
                    showErrorMessage(data.message || 'Error submitting form. Please try again.');
                }
            })
            .catch(error => {
                console.error('Error:', error);
                alert('An error occurred while saving the price. Please try again.');
            })
            .finally(() => {
                submitButton.textContent = originalText;
                submitButton.disabled = false;
            });
        });
        
        // Set up store selection handler
        const storeSelect = document.getElementById('id_store');
        const addStoreDiv = document.getElementById('inline-add-store');
        if (storeSelect && addStoreDiv) {
            function toggleAddStoreSection() {
                if (storeSelect.value === '__add_new__') {
                    addStoreDiv.style.display = 'block';
                } else {
                    addStoreDiv.style.display = 'none';
                }
            }
            storeSelect.addEventListener('change', toggleAddStoreSection);
            toggleAddStoreSection();
        }
    }
}

function setupItemFormHandler() {
    const itemForm = document.getElementById('item-form');
    if (itemForm) {
        const newForm = itemForm.cloneNode(true);
        itemForm.parentNode.replaceChild(newForm, itemForm);
        
        newForm.addEventListener('submit', function(e) {
            e.preventDefault();
            const formData = new FormData(this);
            const submitButton = this.querySelector('button[type="submit"]');
            const originalText = submitButton.textContent;
            
            submitButton.textContent = 'Creating...';
            submitButton.disabled = true;
            
            fetch('/item/add_modal/', {
                method: 'POST',
                body: formData,
                headers: {'X-Requested-With': 'XMLHttpRequest'}
            })
            .then(response => response.json())
            .then(data => {
                if (data.success) {
                    closeItemModal();
                    showSuccessMessage('Item created successfully!');
                    window.location.reload();
                } else {
                    document.getElementById('item-modal-body').innerHTML = data.html;
                    setupItemFormHandler();
                }
            })
            .catch(error => {
                console.error('Error:', error);
                showErrorMessage('An error occurred while creating the item. Please try again.');
            })
            .finally(() => {
                submitButton.textContent = originalText;
                submitButton.disabled = false;
            });
        });
    }
}

function closeItemModal() {
    const modal = document.getElementById('item-modal');
    if (modal) {
        modal.style.display = 'none';
        const previousFocusId = modal.dataset.previousFocus;
        if (previousFocusId) {
            const previousElement = document.getElementById(previousFocusId);
            if (previousElement) previousElement.focus();
        }
        modal.removeAttribute('aria-modal');
        modal.removeAttribute('role');
        modal.removeAttribute('aria-labelledby');
    }
}

function closePriceModal() {
    const modal = document.getElementById('price-modal');
    if (modal) {
        modal.style.display = 'none';
        const previousFocusId = modal.dataset.previousFocus;
        if (previousFocusId) {
            const previousElement = document.getElementById(previousFocusId);
            if (previousElement) previousElement.focus();
        }
        modal.removeAttribute('aria-modal');
        modal.removeAttribute('role');
        modal.removeAttribute('aria-labelledby');
    }
}

function showSuccessMessage(message) {
    const alertDiv = document.createElement('div');
    alertDiv.className = 'alert alert-success';
    alertDiv.textContent = message;
    alertDiv.style.cssText = 'position:fixed;top:20px;right:20px;background:#28a745;color:white;padding:15px 20px;border-radius:5px;z-index:1001;box-shadow:0 4px 12px rgba(0,0,0,0.15)';
    document.body.appendChild(alertDiv);
    setTimeout(() => alertDiv.remove(), 3000);
}

function showErrorMessage(message) {
    const alertDiv = document.createElement('div');
    alertDiv.className = 'alert alert-error';
    alertDiv.textContent = message;
    alertDiv.style.cssText = 'position:fixed;top:20px;right:20px;background:#dc3545;color:white;padding:15px 20px;border-radius:5px;z-index:1001;box-shadow:0 4px 12px rgba(0,0,0,0.15)';
    document.body.appendChild(alertDiv);
    setTimeout(() => alertDiv.remove(), 5000);
}

function updateSelection() {
    const checkboxes = document.querySelectorAll('.item-select:checked');
    const selectedItems = new Set(Array.from(checkboxes).map(cb => cb.value));
    
    const bulkActions = document.getElementById('bulkActions');
    const selectedCount = document.getElementById('selectedCount');
    
    if (selectedItems.size > 0 && bulkActions && selectedCount) {
        bulkActions.style.display = 'block';
        selectedCount.textContent = `${selectedItems.size} item${selectedItems.size > 1 ? 's' : ''} selected`;
    } else if (bulkActions) {
        bulkActions.style.display = 'none';
    }
}

function onBaseChange() {
    const baseSelect = document.getElementById('base');
    const citySelect = document.getElementById('city');
    const stateSelect = document.getElementById('state');
    if (baseSelect && citySelect && stateSelect) {
        if (baseSelect.value) {
            citySelect.disabled = true;
            stateSelect.disabled = true;
        } else {
            citySelect.disabled = false;
            stateSelect.disabled = false;
        }
    }
}

function setItemsView(view) {
    const card = document.getElementById('itemsCardView');
    const table = document.getElementById('itemsTableView');
    const cardBtn = document.getElementById('cardViewBtn');
    const tableBtn = document.getElementById('tableViewBtn');
    
    if (view === 'table') {
        if (card) card.style.display = 'none';
        if (table) table.style.display = '';
        if (cardBtn) {
            cardBtn.classList.remove('active');
            cardBtn.setAttribute('aria-pressed', 'false');
        }
        if (tableBtn) {
            tableBtn.classList.add('active');
            tableBtn.setAttribute('aria-pressed', 'true');
        }
    } else {
        if (card) card.style.display = '';
        if (table) table.style.display = 'none';
        if (cardBtn) {
            cardBtn.classList.add('active');
            cardBtn.setAttribute('aria-pressed', 'true');
        }
        if (tableBtn) {
            tableBtn.classList.remove('active');
            tableBtn.setAttribute('aria-pressed', 'false');
        }
    }
}

function togglePrices(itemId) {
    const pricesDiv = document.getElementById(`prices-${itemId}`);
    if (pricesDiv) {
        const button = pricesDiv.previousElementSibling;
        if (pricesDiv.style.display === 'none') {
            pricesDiv.style.display = 'block';
            if (button) button.textContent = 'Hide Prices';
        } else {
            pricesDiv.style.display = 'none';
            if (button) button.textContent = 'Show All Prices';
        }
    }
}

function setupModalEventDelegation() {
    console.log('Setting up modal event delegation for items page');
    
    document.addEventListener('click', function(event) {
        const target = event.target;
        
        // Handle Add Price buttons
        if (target.closest('.add-price-btn')) {
            console.log('Add price button clicked');
            event.preventDefault();
            event.stopPropagation();
            
            const btn = target.closest('.add-price-btn');
            const itemId = btn.dataset.itemId || btn.getAttribute('data-item-id');
            
            if (itemId) {
                console.log('Opening price modal for item:', itemId);
                openPriceModal(parseInt(itemId), null);
            }
            return;
        }
        
        // Handle Edit Price buttons
        if (target.closest('.edit-price-btn')) {
            console.log('Edit price button clicked');
            event.preventDefault();
            event.stopPropagation();
            
            const btn = target.closest('.edit-price-btn');
            const itemId = btn.dataset.itemId || btn.getAttribute('data-item-id');
            const priceId = btn.dataset.priceId || btn.getAttribute('data-price-id');
            
            if (itemId && priceId) {
                openPriceModal(parseInt(itemId), parseInt(priceId));
            }
            return;
        }
        
        // Handle Add Item button - REMOVED: Using inline onclick handlers instead to avoid conflicts
        
        // Handle Show/Hide Prices buttons
        if (target.textContent?.includes('Show All Prices') || target.textContent?.includes('Hide Prices')) {
            const itemId = target.getAttribute('onclick')?.match(/togglePrices\((\d+)\)/)?.[1];
            if (itemId) {
                event.preventDefault();
                togglePrices(parseInt(itemId));
            }
            return;
        }
    }, true);
}

// Keyboard shortcuts
document.addEventListener('keydown', function(event) {
    if (event.key === 'Escape') {
        const priceModal = document.getElementById('price-modal');
        const itemModal = document.getElementById('item-modal');
        
        if (priceModal && priceModal.style.display !== 'none') {
            closePriceModal();
            event.preventDefault();
            return;
        }
        
        if (itemModal && itemModal.style.display !== 'none') {
            closeItemModal();
            event.preventDefault();
            return;
        }
    }
});
</script>
{% endblock %} <|MERGE_RESOLUTION|>--- conflicted
+++ resolved
@@ -128,19 +128,8 @@
                 </div>
                 
                 <div class="flex gap-4 mt-6">
-                    <button type="submit" class="btn-primary">
-                        <svg xmlns="http://www.w3.org/2000/svg" width="16" height="16" viewBox="0 0 24 24" fill="none" stroke="currentColor" stroke-width="2" stroke-linecap="round" stroke-linejoin="round">
-                            <polyline points="20 6 9 17 4 12"></polyline>
-                        </svg>
-                        Apply Filters
-                    </button>
-                    <a href="{% url 'items' %}" class="btn-secondary">
-                        <svg xmlns="http://www.w3.org/2000/svg" width="16" height="16" viewBox="0 0 24 24" fill="none" stroke="currentColor" stroke-width="2" stroke-linecap="round" stroke-linejoin="round">
-                            <line x1="18" y1="6" x2="6" y2="18"></line>
-                            <line x1="6" y1="6" x2="18" y2="18"></line>
-                        </svg>
-                        Clear All
-                    </a>
+                    <button type="submit" class="btn btn--primary">Apply Filters</button>
+                    <a href="{% url 'items' %}" class="btn btn--secondary">Clear Filters</a>
                 </div>
             </form>
         </div>
@@ -163,15 +152,6 @@
         </div>
     </div>
 
-<<<<<<< HEAD
-    <!-- Enhanced Items Grid -->
-    <div id="itemsCardView" class="items-grid-enhanced">
-        {% for item_data in items_with_data %}
-        <div class="item-card-enhanced" data-item-id="{{ item_data.item.id }}">
-            <div class="item-card-header">
-                <div class="item-selection">
-                    <label class="modern-checkbox">
-=======
     <!-- Items Grid -->
     <div id="itemsCardView" class="items-grid">
         {% for item_data in page_obj.object_list %}
@@ -179,88 +159,34 @@
             <div class="card__header">
                 <div class="flex items-center gap-3">
                     <label class="item-checkbox">
->>>>>>> 4f9cd03a
                         <input type="checkbox" class="item-select" value="{{ item_data.item.id }}" onchange="updateSelection()">
-                        <span class="checkbox-checkmark">
-                            <svg xmlns="http://www.w3.org/2000/svg" width="14" height="14" viewBox="0 0 24 24" fill="none" stroke="currentColor" stroke-width="3" stroke-linecap="round" stroke-linejoin="round">
-                                <polyline points="20 6 9 17 4 12"></polyline>
-                            </svg>
-                        </span>
+                        <span class="checkmark"></span>
                     </label>
+                    <h3 class="card__title mb-0">{{ item_data.item.name }}</h3>
                 </div>
-                <h3 class="item-title">{{ item_data.item.name }}</h3>
-                {% if item_data.item.image %}
-                    <div class="item-image-badge">
-                        <svg xmlns="http://www.w3.org/2000/svg" width="16" height="16" viewBox="0 0 24 24" fill="none" stroke="currentColor" stroke-width="2" stroke-linecap="round" stroke-linejoin="round">
-                            <rect x="3" y="3" width="18" height="18" rx="2" ry="2"></rect>
-                            <circle cx="9" cy="9" r="2"></circle>
-                            <path d="M21 15l-3.086-3.086a2 2 0 00-2.828 0L6 21"></path>
-                        </svg>
-                    </div>
-                {% endif %}
             </div>
             
-            <div class="item-card-content">
+            <div class="card__content">
                 {% if item_data.item.image %}
-<<<<<<< HEAD
-                    <div class="item-image-container">
-                        <img src="{{ item_data.item.image.url }}" alt="{{ item_data.item.name }}" class="item-image" loading="lazy">
-                        <div class="image-overlay"></div>
-=======
                     <div class="item-image-container mb-4">
                         <img src="{{ item_data.item.image.url }}" alt="{{ item_data.item.name }}" class="item-image">
->>>>>>> 4f9cd03a
                     </div>
                 {% endif %}
                 {% if item_data.item.description %}
-                    <div class="item-description-card">
-                        <p class="description-text">{{ item_data.item.description }}</p>
-                    </div>
+                    <p class="item-description">{{ item_data.item.description }}</p>
                 {% endif %}
                 
-                <!-- Enhanced Price Information -->
-                <div class="price-section-enhanced">
+                <!-- Price Information -->
+                <div class="price-section">
                     {% if item_data.best_price %}
-                        <div class="price-card">
-                            <div class="price-header">
-                                <div class="price-badge">
-                                    <span class="price-label">Best Price</span>
-                                    <div class="price-amount">
-                                        <span class="currency">$</span>
-                                        <span class="amount">{{ item_data.best_price.price_per_unit|floatformat:2 }}</span>
-                                    </div>
-                                </div>
+                        <div class="best-price">
+                            <strong>Best Price:</strong> ${{ item_data.best_price.price_per_unit|floatformat:2 }}
+                            <span class="price-details">
+                                at {{ item_data.best_price.price.store.name }}
+                                {% if item_data.best_price.price.store.city %}
+                                    ({{ item_data.best_price.price.store.city }}, {{ item_data.best_price.price.store.state }})
+                                {% endif %}
                                 {% if item_data.best_price.vote_confidence > 0 %}
-<<<<<<< HEAD
-                                    <div class="confidence-badge confidence-positive">
-                                        <svg xmlns="http://www.w3.org/2000/svg" width="14" height="14" viewBox="0 0 24 24" fill="none" stroke="currentColor" stroke-width="2" stroke-linecap="round" stroke-linejoin="round">
-                                            <path d="M22 11.08V12a10 10 0 1 1-5.93-9.14"></path>
-                                            <polyline points="22 4 12 14.01 9 11.01"></polyline>
-                                        </svg>
-                                        Verified
-                                    </div>
-                                {% elif item_data.best_price.vote_confidence < 0 %}
-                                    <div class="confidence-badge confidence-negative">
-                                        <svg xmlns="http://www.w3.org/2000/svg" width="14" height="14" viewBox="0 0 24 24" fill="none" stroke="currentColor" stroke-width="2" stroke-linecap="round" stroke-linejoin="round">
-                                            <circle cx="12" cy="12" r="10"></circle>
-                                            <line x1="15" y1="9" x2="9" y2="15"></line>
-                                            <line x1="9" y1="9" x2="15" y2="15"></line>
-                                        </svg>
-                                        Disputed
-                                    </div>
-                                {% endif %}
-                            </div>
-                            <div class="price-store-info">
-                                <svg xmlns="http://www.w3.org/2000/svg" width="14" height="14" viewBox="0 0 24 24" fill="none" stroke="currentColor" stroke-width="2" stroke-linecap="round" stroke-linejoin="round">
-                                    <path d="M21 10c0 7-9 13-9 13s-9-6-9-13a9 9 0 0 1 18 0z"></path>
-                                    <circle cx="12" cy="10" r="3"></circle>
-                                </svg>
-                                <span class="store-name">{{ item_data.best_price.price.store.name }}</span>
-                                {% if item_data.best_price.price.store.city %}
-                                    <span class="store-location">{{ item_data.best_price.price.store.city }}, {{ item_data.best_price.price.store.state }}</span>
-                                {% endif %}
-                            </div>
-=======
                                     <span class="vote-confidence positive" aria-label="Price likely correct">
                                         <svg xmlns="http://www.w3.org/2000/svg" width="14" height="14" viewBox="0 0 24 24" fill="none" stroke="currentColor" stroke-width="3" stroke-linecap="round" stroke-linejoin="round" aria-hidden="true"><path d="M20 6L9 17l-5-5"/></svg>
                                     </span>
@@ -273,48 +199,23 @@
                                     <svg xmlns="http://www.w3.org/2000/svg" width="16" height="16" fill="none" stroke="currentColor" stroke-width="2" stroke-linecap="round" stroke-linejoin="round" class="feather feather-edit-2"><path d="M17 3a2.828 2.828 0 1 1 4 4L7.5 20.5 2 22l1.5-5.5L17 3z"></path></svg>
                                 </button>
                             </span>
->>>>>>> 4f9cd03a
                         </div>
                         {% if item_data.price_range and item_data.total_prices > 1 %}
                             <div class="price-range">
                                 <small>Range: {{ item_data.price_range }} ({{ item_data.total_prices }} prices)</small>
                             </div>
                         {% endif %}
-                        <div class="price-actions-enhanced">
-                            <button type="button" class="btn-action btn-add-price" data-item-id="{{ item_data.item.id }}">
-                                <svg xmlns="http://www.w3.org/2000/svg" width="16" height="16" viewBox="0 0 24 24" fill="none" stroke="currentColor" stroke-width="2" stroke-linecap="round" stroke-linejoin="round">
-                                    <circle cx="12" cy="12" r="10"></circle>
-                                    <line x1="12" y1="8" x2="12" y2="16"></line>
-                                    <line x1="8" y1="12" x2="16" y2="12"></line>
-                                </svg>
+                        <div class="price-actions">
+                            <button type="button" class="add-price-btn" data-item-id="{{ item_data.item.id }}">
                                 Add Price
-                            </button>
-                            <button type="button" class="btn-action-small btn-edit-price" title="Edit Price" data-item-id="{{ item_data.item.id }}" data-price-id="{{ item_data.best_price.price.id }}">
-                                <svg xmlns="http://www.w3.org/2000/svg" width="14" height="14" fill="none" stroke="currentColor" stroke-width="2" stroke-linecap="round" stroke-linejoin="round">
-                                    <path d="M17 3a2.828 2.828 0 1 1 4 4L7.5 20.5 2 22l1.5-5.5L17 3z"></path>
-                                </svg>
                             </button>
                         </div>
                     {% else %}
-                        <div class="no-price-card">
-                            <div class="no-price-icon">
-                                <svg xmlns="http://www.w3.org/2000/svg" width="24" height="24" viewBox="0 0 24 24" fill="none" stroke="currentColor" stroke-width="2" stroke-linecap="round" stroke-linejoin="round">
-                                    <line x1="12" y1="1" x2="12" y2="23"></line>
-                                    <path d="M17 5H9.5a3.5 3.5 0 0 0 0 7h5a3.5 3.5 0 0 1 0 7H6"></path>
-                                </svg>
-                            </div>
-                            <div class="no-price-content">
-                                <h4>No pricing yet</h4>
-                                <p>Help the community by adding the first price</p>
-                                <button type="button" class="btn-cta-small" data-item-id="{{ item_data.item.id }}">
-                                    <svg xmlns="http://www.w3.org/2000/svg" width="16" height="16" viewBox="0 0 24 24" fill="none" stroke="currentColor" stroke-width="2" stroke-linecap="round" stroke-linejoin="round">
-                                        <circle cx="12" cy="12" r="10"></circle>
-                                        <line x1="12" y1="8" x2="12" y2="16"></line>
-                                        <line x1="8" y1="12" x2="16" y2="12"></line>
-                                    </svg>
-                                    Add First Price
-                                </button>
-                            </div>
+                        <div class="no-price">
+                            <em>No pricing information available</em>
+                            <button type="button" class="add-price-btn" data-item-id="{{ item_data.item.id }}">
+                                Add Price
+                            </button>
                         </div>
                     {% endif %}
                 </div>
@@ -396,23 +297,8 @@
             </div>
         </div>
         {% empty %}
-        <div class="no-items-enhanced">
-            <div class="no-items-icon">
-                <svg xmlns="http://www.w3.org/2000/svg" width="48" height="48" viewBox="0 0 24 24" fill="none" stroke="currentColor" stroke-width="2" stroke-linecap="round" stroke-linejoin="round">
-                    <circle cx="11" cy="11" r="8"></circle>
-                    <line x1="21" y1="21" x2="16.65" y2="16.65"></line>
-                </svg>
-            </div>
-            <h3>No items found</h3>
-            <p>Try adjusting your filters or add a new item to get started.</p>
-            <button type="button" class="btn-cta-small" onclick="openItemModal()">
-                <svg xmlns="http://www.w3.org/2000/svg" width="16" height="16" viewBox="0 0 24 24" fill="none" stroke="currentColor" stroke-width="2" stroke-linecap="round" stroke-linejoin="round">
-                    <circle cx="12" cy="12" r="10"></circle>
-                    <line x1="12" y1="8" x2="12" y2="16"></line>
-                    <line x1="8" y1="12" x2="16" y2="12"></line>
-                </svg>
-                Add Your First Item
-            </button>
+        <div class="no-items">
+            <p>No items found matching your filters.</p>
         </div>
         {% endfor %}
     </div>
@@ -513,87 +399,80 @@
 <!-- Item Modal -->
 <div id="item-modal" class="modal" style="display: none;">
     <div class="modal-content" onclick="event.stopPropagation();">
-        <button id="close-item-modal" class="modal-close" style="position:absolute;top:10px;right:15px;font-size:24px;font-weight:bold;cursor:pointer;color:#999;line-height:1;background:none;border:none;">&times;</button>
         <div id="item-modal-body">
             <!-- AJAX-loaded form will go here -->
         </div>
     </div>
 </div>
 
-<!-- Cleaned up - moved working JavaScript to extra_js block -->
-
-<style>
-/* Modern Items Page - Enhanced UX/UI Design */
-:root {
-    --primary-color: #0066cc;
-    --primary-hover: #0052a3;
-    --success-color: #00b894;
-    --warning-color: #fdcb6e;
-    --error-color: #e17055;
-    --surface-color: #ffffff;
-    --background-color: #f8fafc;
-    --border-color: #e2e8f0;
-    --text-primary: #1a202c;
-    --text-secondary: #64748b;
-    --text-muted: #94a3b8;
-    --shadow-sm: 0 1px 2px 0 rgba(0, 0, 0, 0.05);
-    --shadow-md: 0 4px 6px -1px rgba(0, 0, 0, 0.1);
-    --shadow-lg: 0 10px 15px -3px rgba(0, 0, 0, 0.1);
-    --shadow-xl: 0 20px 25px -5px rgba(0, 0, 0, 0.1);
-    --radius-sm: 0.375rem;
-    --radius-md: 0.5rem;
-    --radius-lg: 0.75rem;
-    --spacing-xs: 0.25rem;
-    --spacing-sm: 0.5rem;
-    --spacing-md: 1rem;
-    --spacing-lg: 1.5rem;
-    --spacing-xl: 2rem;
-    --spacing-2xl: 3rem;
-}
-
-.items-page {
-    max-width: 1400px;
-    margin: 0 auto;
-    padding: var(--spacing-lg);
-    background: var(--background-color);
-    min-height: 100vh;
-}
-
-/* Enhanced Page Header */
-.page-header-enhanced {
-    display: flex;
-    justify-content: space-between;
-    align-items: flex-end;
-    margin-bottom: var(--spacing-2xl);
-    padding: var(--spacing-xl) 0;
-    border-bottom: 2px solid var(--border-color);
-    background: linear-gradient(135deg, var(--surface-color) 0%, #f1f5f9 100%);
-    border-radius: var(--radius-lg);
-    padding: var(--spacing-xl);
-}
-
-.page-header-content {
-    flex: 1;
-}
-
-.page-title {
-    font-size: 2.5rem;
-    font-weight: 800;
-    color: var(--text-primary);
-    margin: 0 0 var(--spacing-sm) 0;
-    background: linear-gradient(135deg, var(--primary-color), #00b894);
-    -webkit-background-clip: text;
-    -webkit-text-fill-color: transparent;
-    background-clip: text;
-}
-
-<<<<<<< HEAD
-.page-subtitle {
-    font-size: 1.125rem;
-    color: var(--text-secondary);
-    margin: 0;
-    font-weight: 400;
-=======
+<!-- JavaScript functionality now handled by TypeScript module in extra_js block -->
+<script>
+/*
+Legacy JavaScript - Commented out to prevent conflicts with TypeScript module
+All functionality moved to src/items.ts
+*/
+/*
+function updateSelection() {
+    const checkboxes = document.querySelectorAll('.item-select:checked');
+    selectedItems = new Set(Array.from(checkboxes).map(cb => cb.value));
+    
+    const bulkActions = document.getElementById('bulkActions');
+    const selectedCount = document.getElementById('selectedCount');
+    
+    if (selectedItems.size > 0) {
+        bulkActions.style.display = 'block';
+        selectedCount.textContent = `${selectedItems.size} item${selectedItems.size > 1 ? 's' : ''} selected`;
+    } else {
+        bulkActions.style.display = 'none';
+    }
+}
+
+function clearSelection() {
+    document.querySelectorAll('.item-select').forEach(cb => cb.checked = false);
+    selectedItems.clear();
+    document.getElementById('bulkActions').style.display = 'none';
+}
+
+function createPackingListFromSelected() {
+    if (selectedItems.size === 0) {
+        alert('Please select at least one item.');
+        return;
+    }
+    
+    const params = new URLSearchParams();
+    selectedItems.forEach(itemId => {
+        params.append('selected_items', itemId);
+    });
+    
+    window.location.href = '/create_packing_list_from_items/?' + params.toString();
+}
+
+function togglePrices(itemId) {
+    const pricesDiv = document.getElementById(`prices-${itemId}`);
+    const button = pricesDiv.previousElementSibling;
+    
+    if (pricesDiv.style.display === 'none') {
+        pricesDiv.style.display = 'block';
+        button.textContent = 'Hide Prices';
+    } else {
+        pricesDiv.style.display = 'none';
+        button.textContent = `Show All Prices`;
+    }
+}
+
+function onBaseChange() {
+    const baseSelect = document.getElementById('base');
+    const citySelect = document.getElementById('city');
+    const stateSelect = document.getElementById('state');
+    if (baseSelect.value) {
+        citySelect.disabled = true;
+        stateSelect.disabled = true;
+    } else {
+        citySelect.disabled = false;
+        stateSelect.disabled = false;
+    }
+}
+
 function openPriceModal(itemId, priceId) {
     console.log('Opening price modal for item:', itemId, 'price:', priceId);
     const modal = document.getElementById('price-modal');
@@ -667,60 +546,197 @@
                 modalBody.innerHTML = `<div style="padding:2em;text-align:center;color:red;"><strong>Error loading form:</strong><br>${error.message}<br>Please try again or contact support if the issue persists.</div>`;
             });
     }, 50); // Small delay to prevent event propagation issues
->>>>>>> 4f9cd03a
-}
-
-.page-header-stats {
-    display: flex;
-    gap: var(--spacing-lg);
-}
-
-.stat-item {
-    text-align: center;
-    padding: var(--spacing-md);
-    background: rgba(255, 255, 255, 0.8);
-    border-radius: var(--radius-md);
-    border: 1px solid var(--border-color);
-    backdrop-filter: blur(10px);
-}
-
-.stat-number {
-    display: block;
-    font-size: 2rem;
-    font-weight: 700;
-    color: var(--primary-color);
-    line-height: 1;
-}
-
-.stat-label {
-    display: block;
-    font-size: 0.875rem;
-    color: var(--text-secondary);
-    margin-top: var(--spacing-xs);
-    text-transform: uppercase;
-    letter-spacing: 0.05em;
-    font-weight: 500;
-}
-
-<<<<<<< HEAD
-/* Enhanced View Controls */
-.view-controls {
-    display: flex;
-    justify-content: space-between;
-    align-items: center;
-    margin-bottom: var(--spacing-xl);
-    padding: var(--spacing-lg);
-    background: var(--surface-color);
-    border-radius: var(--radius-lg);
-    box-shadow: var(--shadow-sm);
-    border: 1px solid var(--border-color);
-=======
-function closePriceModal() {
-    const modal = document.getElementById('price-modal');
+}
+
+function openItemModal() {
+    console.log('openItemModal called');
+    const modal = document.getElementById('item-modal');
+    const modalBody = document.getElementById('item-modal-body');
+    
+    // Set modal attributes for accessibility
+    modal.setAttribute('aria-modal', 'true');
+    modal.setAttribute('role', 'dialog');
+    modal.setAttribute('aria-labelledby', 'item-modal-title');
+    
+    // Store the element that had focus before opening modal
+    modal.dataset.previousFocus = document.activeElement?.id || '';
+    
+    modal.style.display = 'block';
+    modalBody.innerHTML = '<div style="padding:2em;text-align:center;">Loading...</div>';
+    
+    fetch('{% url "add_item_modal" %}')
+        .then(response => response.json())
+        .then(data => {
+            console.log('Modal data received');
+            modalBody.innerHTML = data.html;
+            // Set up form submission handler after content is loaded
+            setupItemFormHandler();
+            
+            // Focus the first input field in the modal
+            setTimeout(() => {
+                const firstInput = modal.querySelector('input, select, textarea');
+                if (firstInput) {
+                    firstInput.focus();
+                }
+            }, 100);
+        })
+        .catch(error => {
+            console.error('Error loading item modal:', error);
+            modalBody.innerHTML = '<div style="padding:2em;text-align:center;color:red;">Error loading form. Please try again.</div>';
+        });
+}
+
+function setupPriceFormHandler() {
+    const priceForm = document.getElementById('price-form');
+    if (priceForm) {
+        // Remove any existing listeners by cloning
+        const newForm = priceForm.cloneNode(true);
+        priceForm.parentNode.replaceChild(newForm, priceForm);
+        
+        newForm.addEventListener('submit', function(e) {
+            e.preventDefault();
+            
+            const formData = new FormData(this);
+            const submitButton = this.querySelector('button[type="submit"]');
+            const originalText = submitButton.textContent;
+            
+            // Show loading state
+            submitButton.textContent = 'Saving...';
+            submitButton.disabled = true;
+            
+            fetch(this.action, {
+                method: 'POST',
+                body: formData,
+                headers: {
+                    'X-Requested-With': 'XMLHttpRequest'
+                }
+            })
+            .then(response => {
+                console.log('Price form response status:', response.status);
+                if (!response.ok) {
+                    throw new Error('Network response was not ok');
+                }
+                return response.json();
+            })
+            .then(data => {
+                console.log('Price form response data:', data);
+                if (data.success) {
+                    // Close modal and refresh page to show new price
+                    document.getElementById('price-modal').style.display = 'none';
+                    showSuccessMessage('Price added successfully!');
+                    window.location.reload();
+                } else {
+                    // Replace modal content with error form
+                    if (data.html) {
+                        document.getElementById('price-modal-body').innerHTML = data.html;
+                        setupPriceFormHandler(); // Re-setup handler for new form
+                    } else {
+                        showErrorMessage(data.message || 'Error submitting form. Please try again.');
+                    }
+                }
+            })
+            .catch(error => {
+                console.error('Error:', error);
+                alert('An error occurred while saving the price. Please try again.');
+            })
+            .finally(() => {
+                // Reset button state
+                submitButton.textContent = originalText;
+                submitButton.disabled = false;
+            });
+        });
+        
+        // Set up store selection handler
+        const storeSelect = document.getElementById('id_store');
+        const addStoreDiv = document.getElementById('inline-add-store');
+        const storeNameInput = document.getElementById('id_store_name');
+        const storeCityInput = document.getElementById('id_store_city');
+        const storeStateInput = document.getElementById('id_store_state');
+        
+        if (storeSelect && addStoreDiv) {
+            function toggleAddStoreSection() {
+                if (storeSelect.value === '__add_new__') {
+                    addStoreDiv.style.display = 'block';
+                    if (storeNameInput) storeNameInput.required = true;
+                    if (storeCityInput) storeCityInput.required = true;
+                    if (storeStateInput) storeStateInput.required = true;
+                } else {
+                    addStoreDiv.style.display = 'none';
+                    if (storeNameInput) {
+                        storeNameInput.required = false;
+                        storeNameInput.value = '';
+                    }
+                    if (storeCityInput) {
+                        storeCityInput.required = false;
+                        storeCityInput.value = '';
+                    }
+                    if (storeStateInput) {
+                        storeStateInput.required = false;
+                        storeStateInput.value = '';
+                    }
+                }
+            }
+            storeSelect.addEventListener('change', toggleAddStoreSection);
+            toggleAddStoreSection(); // Initial state
+        }
+    }
+}
+
+function setupItemFormHandler() {
+    const itemForm = document.getElementById('item-form');
+    if (itemForm) {
+        // Remove any existing listeners by cloning
+        const newForm = itemForm.cloneNode(true);
+        itemForm.parentNode.replaceChild(newForm, itemForm);
+        
+        newForm.addEventListener('submit', function(e) {
+            e.preventDefault();
+            
+            const formData = new FormData(this);
+            const submitButton = this.querySelector('button[type="submit"]');
+            const originalText = submitButton.textContent;
+            
+            // Show loading state
+            submitButton.textContent = 'Creating...';
+            submitButton.disabled = true;
+            
+            fetch('{% url "add_item_modal" %}', {
+                method: 'POST',
+                body: formData,
+                headers: {
+                    'X-Requested-With': 'XMLHttpRequest'
+                }
+            })
+            .then(response => response.json())
+            .then(data => {
+                if (data.success) {
+                    // Close modal and refresh page to show new item
+                    closeItemModal();
+                    showSuccessMessage('Item created successfully!');
+                    window.location.reload();
+                } else {
+                    // Replace modal content with error form
+                    document.getElementById('item-modal-body').innerHTML = data.html;
+                    setupItemFormHandler(); // Re-setup handler for new form
+                }
+            })
+            .catch(error => {
+                console.error('Error:', error);
+                showErrorMessage('An error occurred while creating the item. Please try again.');
+            })
+            .finally(() => {
+                // Reset button state
+                submitButton.textContent = originalText;
+                submitButton.disabled = false;
+            });
+        });
+    }
+}
+
+function closeItemModal() {
+    const modal = document.getElementById('item-modal');
     if (modal) {
         modal.style.display = 'none';
-        modal.style.visibility = 'hidden';
-        modal.style.opacity = '0';
         
         // Restore focus to the element that had focus before opening modal
         const previousFocusId = modal.dataset.previousFocus;
@@ -736,43 +752,191 @@
         modal.removeAttribute('role');
         modal.removeAttribute('aria-labelledby');
     }
->>>>>>> 4f9cd03a
-}
-
-.view-toggle-group {
-    display: flex;
-    background: var(--background-color);
-    border-radius: var(--radius-md);
-    padding: 4px;
-    border: 1px solid var(--border-color);
-}
-
-.view-toggle-btn {
-    display: flex;
-    align-items: center;
-    gap: var(--spacing-sm);
-    padding: var(--spacing-sm) var(--spacing-md);
-    background: transparent;
-    border: none;
-    border-radius: var(--radius-sm);
-    color: var(--text-secondary);
-    font-weight: 500;
-    cursor: pointer;
-    transition: all 0.2s ease;
-    position: relative;
-}
-
-.view-toggle-btn:hover {
-    color: var(--primary-color);
-    background: rgba(0, 102, 204, 0.1);
-}
-
-<<<<<<< HEAD
-.view-toggle-btn.active {
-    background: var(--primary-color);
-    color: white;
-    box-shadow: var(--shadow-sm);
-=======
+}
+
+function closePriceModal() {
+    const modal = document.getElementById('price-modal');
+    if (modal) {
+        modal.style.display = 'none';
+        modal.style.visibility = 'hidden';
+        modal.style.opacity = '0';
+        
+        // Restore focus to the element that had focus before opening modal
+        const previousFocusId = modal.dataset.previousFocus;
+        if (previousFocusId) {
+            const previousElement = document.getElementById(previousFocusId);
+            if (previousElement) {
+                previousElement.focus();
+            }
+        }
+        
+        // Clear modal attributes
+        modal.removeAttribute('aria-modal');
+        modal.removeAttribute('role');
+        modal.removeAttribute('aria-labelledby');
+    }
+}
+
+function showSuccessMessage(message) {
+    const alertDiv = document.createElement('div');
+    alertDiv.className = 'alert alert-success';
+    alertDiv.textContent = message;
+    alertDiv.style.position = 'fixed';
+    alertDiv.style.top = '20px';
+    alertDiv.style.right = '20px';
+    alertDiv.style.background = '#28a745';
+    alertDiv.style.color = 'white';
+    alertDiv.style.padding = '15px 20px';
+    alertDiv.style.borderRadius = '5px';
+    alertDiv.style.zIndex = '1001';
+    alertDiv.style.boxShadow = '0 4px 12px rgba(0,0,0,0.15)';
+    document.body.appendChild(alertDiv);
+    setTimeout(function() {
+        alertDiv.remove();
+    }, 3000);
+}
+
+function showErrorMessage(message) {
+    const alertDiv = document.createElement('div');
+    alertDiv.className = 'alert alert-error';
+    alertDiv.textContent = message;
+    alertDiv.style.position = 'fixed';
+    alertDiv.style.top = '20px';
+    alertDiv.style.right = '20px';
+    alertDiv.style.background = '#dc3545';
+    alertDiv.style.color = 'white';
+    alertDiv.style.padding = '15px 20px';
+    alertDiv.style.borderRadius = '5px';
+    alertDiv.style.zIndex = '1001';
+    alertDiv.style.boxShadow = '0 4px 12px rgba(0,0,0,0.15)';
+    document.body.appendChild(alertDiv);
+    setTimeout(function() {
+        alertDiv.remove();
+    }, 5000);
+}
+
+// Close price modal handler
+document.addEventListener('DOMContentLoaded', function() {
+    const closePriceModal = document.getElementById('close-price-modal');
+    if (closePriceModal) {
+        closePriceModal.onclick = function(e) {
+            e.stopPropagation();
+            console.log('Close button clicked - CLOSING MODAL');
+            document.getElementById('price-modal').style.display = 'none';
+        };
+    }
+    
+    // Monitor any changes to modal display
+    const modal = document.getElementById('price-modal');
+    if (modal) {
+        const observer = new MutationObserver(function(mutations) {
+            mutations.forEach(function(mutation) {
+                if (mutation.type === 'attributes' && mutation.attributeName === 'style') {
+                    console.log('Modal style changed:', modal.style.display);
+                    if (modal.style.display === 'none') {
+                        console.trace('Modal was hidden - stack trace above');
+                    }
+                }
+            });
+        });
+        observer.observe(modal, { attributes: true, attributeFilter: ['style'] });
+    }
+});
+
+// Close modals when clicking outside (but not on modal content)
+// Note: This is now handled by the event delegation system above
+function handleModalBackdropClick(event) {
+    const priceModal = document.getElementById('price-modal');
+    const itemModal = document.getElementById('item-modal');
+    
+    // Only close if clicking directly on the modal backdrop
+    if (event.target === priceModal) {
+        priceModal.style.display = 'none';
+    }
+    if (event.target === itemModal) {
+        itemModal.style.display = 'none';
+    }
+}
+
+// Attach the backdrop click handler - TEMPORARILY DISABLED FOR DEBUGGING
+// document.addEventListener('DOMContentLoaded', function() {
+//     document.addEventListener('click', handleModalBackdropClick);
+// });
+
+// Enhanced keyboard shortcuts for better UX
+document.addEventListener('keydown', function(event) {
+    // ESC key - close any open modal
+    if (event.key === 'Escape') {
+        const priceModal = document.getElementById('price-modal');
+        const itemModal = document.getElementById('item-modal');
+        
+        if (priceModal && priceModal.style.display !== 'none') {
+            closePriceModal();
+            event.preventDefault();
+            return;
+        }
+        
+        if (itemModal && itemModal.style.display !== 'none') {
+            closeItemModal();
+            event.preventDefault();
+            return;
+        }
+    }
+    
+    // Ctrl/Cmd + Enter - submit forms
+    if ((event.ctrlKey || event.metaKey) && event.key === 'Enter') {
+        const activeElement = document.activeElement;
+        const form = activeElement?.closest('form');
+        
+        if (form) {
+            const submitButton = form.querySelector('button[type="submit"]');
+            if (submitButton && !submitButton.disabled) {
+                submitButton.click();
+                event.preventDefault();
+                return;
+            }
+        }
+    }
+    
+    // Tab key - ensure proper focus management in modals
+    if (event.key === 'Tab') {
+        const priceModal = document.getElementById('price-modal');
+        const itemModal = document.getElementById('item-modal');
+        
+        if (priceModal && priceModal.style.display !== 'none') {
+            const focusableElements = priceModal.querySelectorAll(
+                'button, [href], input, select, textarea, [tabindex]:not([tabindex="-1"])'
+            );
+            handleTabNavigation(event, focusableElements);
+        }
+        
+        if (itemModal && itemModal.style.display !== 'none') {
+            const focusableElements = itemModal.querySelectorAll(
+                'button, [href], input, select, textarea, [tabindex]:not([tabindex="-1"])'
+            );
+            handleTabNavigation(event, focusableElements);
+        }
+    }
+});
+
+// Handle tab navigation within modals (trap focus)
+function handleTabNavigation(event, focusableElements) {
+    const firstElement = focusableElements[0];
+    const lastElement = focusableElements[focusableElements.length - 1];
+    
+    if (event.shiftKey) {
+        if (document.activeElement === firstElement) {
+            lastElement.focus();
+            event.preventDefault();
+        }
+    } else {
+        if (document.activeElement === lastElement) {
+            firstElement.focus();
+            event.preventDefault();
+        }
+    }
+}
+
 function setupQuickPriceButtons() {
     const quickPriceButtons = document.querySelectorAll('.quick-price-btn');
     const priceInput = document.getElementById('id_price');
@@ -912,17 +1076,30 @@
             return;
         }
     }, true); // Use capture phase to handle events before other handlers
->>>>>>> 4f9cd03a
-}
-
-.view-toggle-btn svg {
-    transition: all 0.2s ease;
-}
-
-<<<<<<< HEAD
-.view-toggle-btn:hover svg {
-    transform: scale(1.1);
-=======
+}
+
+function setItemsView(view) {
+    var card = document.getElementById('itemsCardView');
+    var table = document.getElementById('itemsTableView');
+    var cardBtn = document.getElementById('cardViewBtn');
+    var tableBtn = document.getElementById('tableViewBtn');
+    if (view === 'table') {
+        card.style.display = 'none';
+        table.style.display = '';
+        cardBtn.classList.remove('active');
+        cardBtn.setAttribute('aria-pressed', 'false');
+        tableBtn.classList.add('active');
+        tableBtn.setAttribute('aria-pressed', 'true');
+    } else {
+        card.style.display = '';
+        table.style.display = 'none';
+        cardBtn.classList.add('active');
+        cardBtn.setAttribute('aria-pressed', 'true');
+        tableBtn.classList.remove('active');
+        tableBtn.setAttribute('aria-pressed', 'false');
+    }
+}
+
 */
 </script>
 <script>
@@ -974,452 +1151,132 @@
     max-width: 1200px;
     margin: 0 auto;
     padding: 20px;
->>>>>>> 4f9cd03a
-}
-
-/* Enhanced Add Item Section */
+}
+
 .add-item-section {
-    margin-bottom: var(--spacing-xl);
-    display: flex;
-    justify-content: center;
-}
-
-.btn-cta {
-    display: flex;
-    flex-direction: column;
+    margin-bottom: 20px;
+    text-align: right;
+}
+
+.add-item-section .btn {
+    display: inline-flex;
     align-items: center;
-    gap: var(--spacing-sm);
-    padding: var(--spacing-lg) var(--spacing-xl);
-    background: linear-gradient(135deg, var(--primary-color), var(--primary-hover));
+    gap: 8px;
+    padding: 12px 20px;
+    background: var(--color-primary);
     color: white;
     border: none;
-    border-radius: var(--radius-lg);
-    font-weight: 600;
-    cursor: pointer;
-    transition: all 0.3s ease;
-    box-shadow: var(--shadow-md);
-    position: relative;
-    overflow: hidden;
-}
-
-.btn-cta::before {
-    content: '';
-    position: absolute;
-    top: 0;
-    left: -100%;
-    width: 100%;
-    height: 100%;
-    background: linear-gradient(90deg, transparent, rgba(255, 255, 255, 0.2), transparent);
-    transition: left 0.5s ease;
-}
-
-.btn-cta:hover::before {
-    left: 100%;
-}
-
-.btn-cta:hover {
-    transform: translateY(-2px);
-    box-shadow: var(--shadow-lg);
-}
-
-.btn-cta span {
-    font-size: 1.125rem;
-}
-
-.btn-cta small {
-    font-size: 0.875rem;
-    opacity: 0.9;
-    font-weight: 400;
-}
-
-/* Enhanced Filter Section */
-.filters-section {
-    background: var(--surface-color);
-    border-radius: var(--radius-lg);
-    box-shadow: var(--shadow-sm);
-    border: 1px solid var(--border-color);
-    margin-bottom: var(--spacing-xl);
-    overflow: hidden;
-}
-
-.filters-header {
-    display: flex;
-    justify-content: space-between;
-    align-items: center;
-    padding: var(--spacing-lg);
-    background: linear-gradient(135deg, #f8fafc 0%, #e2e8f0 100%);
-    border-bottom: 1px solid var(--border-color);
-}
-
-.filters-title {
-    display: flex;
-    align-items: center;
-    gap: var(--spacing-sm);
-    margin: 0;
-    font-size: 1.25rem;
-    font-weight: 600;
-    color: var(--text-primary);
-}
-
-.filters-toggle {
-    display: flex;
-    align-items: center;
-    gap: var(--spacing-sm);
-    padding: var(--spacing-sm) var(--spacing-md);
-    background: var(--surface-color);
-    border: 1px solid var(--border-color);
-    border-radius: var(--radius-md);
-    color: var(--text-secondary);
+    border-radius: var(--border-radius-sm);
+    font-size: 16px;
     font-weight: 500;
     cursor: pointer;
-    transition: all 0.2s ease;
-}
-
-.filters-toggle:hover {
-    background: var(--background-color);
-    color: var(--primary-color);
-    border-color: var(--primary-color);
-}
-
-.chevron-down {
-    transition: transform 0.3s ease;
-}
-
-.filters-toggle[aria-expanded="true"] .chevron-down {
-    transform: rotate(180deg);
-}
-
-.filters-content {
-    padding: var(--spacing-xl);
+    text-decoration: none;
+    transition: background-color 0.2s ease;
+}
+
+.add-item-section .btn:hover {
+    background: var(--color-primary-dark);
+}
+
+.filters-section {
+    background: var(--color-surface);
+    border: 1px solid var(--color-border);
+    border-radius: var(--border-radius);
+    padding: 20px;
+    margin-bottom: 20px;
 }
 
 .filters-grid {
-    display: flex;
-    flex-direction: column;
-    gap: var(--spacing-lg);
-}
-
-.filter-group--primary {
-    margin-bottom: var(--spacing-lg);
-    padding-bottom: var(--spacing-lg);
-    border-bottom: 1px solid var(--border-color);
-}
-
-.filter-groups {
-    display: flex;
-    flex-direction: column;
-    gap: var(--spacing-xl);
-}
-
-.filter-group-section {
-    background: rgba(248, 250, 252, 0.5);
-    border-radius: var(--radius-md);
-    padding: var(--spacing-lg);
-    border: 1px solid rgba(226, 232, 240, 0.5);
-}
-
-.filter-group-title {
-    margin: 0 0 var(--spacing-md) 0;
-    font-size: 1rem;
-    font-weight: 600;
-    color: var(--text-primary);
-    display: flex;
-    align-items: center;
-    gap: var(--spacing-sm);
-}
-
-.filter-group-title::before {
-    content: '';
-    width: 4px;
-    height: 1rem;
-    background: var(--primary-color);
-    border-radius: 2px;
-}
-
-.filter-group-grid {
     display: grid;
     grid-template-columns: repeat(auto-fit, minmax(200px, 1fr));
-    gap: var(--spacing-md);
+    gap: 15px;
+    margin-bottom: 15px;
 }
 
 .filter-group {
     display: flex;
     flex-direction: column;
-    gap: var(--spacing-xs);
-}
-
-.filter-group--wide {
-    grid-column: 1 / -1;
-}
-
-.filter-label {
+}
+
+.filter-group label {
+    font-weight: 600;
+    margin-bottom: 5px;
+    color: var(--color-text-primary);
+}
+
+.filter-group input,
+.filter-group select {
+    padding: 8px 12px;
+    border: 1px solid var(--color-border);
+    border-radius: var(--border-radius-sm);
+    font-size: 14px;
+}
+
+.filter-actions {
+    display: flex;
+    gap: 10px;
+    justify-content: flex-end;
+}
+
+.bulk-actions {
+    background: var(--color-primary);
+    color: white;
+    padding: 15px 20px;
+    border-radius: var(--border-radius);
+    margin-bottom: 20px;
+    position: sticky;
+    top: 0;
+    z-index: 100;
+}
+
+.bulk-actions-content {
     display: flex;
     align-items: center;
-    gap: var(--spacing-sm);
-    font-weight: 500;
-    color: var(--text-primary);
-    margin-bottom: var(--spacing-xs);
-    font-size: 0.875rem;
-}
-
-.filter-input,
-.filter-select {
-    padding: var(--spacing-sm) var(--spacing-md);
-    border: 1px solid var(--border-color);
-    border-radius: var(--radius-sm);
-    background: var(--surface-color);
-    color: var(--text-primary);
-    font-size: 0.875rem;
-    transition: all 0.2s ease;
-}
-
-.filter-input:focus,
-.filter-select:focus {
-    outline: none;
-    border-color: var(--primary-color);
-    box-shadow: 0 0 0 3px rgba(0, 102, 204, 0.1);
-    transform: translateY(-1px);
-}
-
-.filter-input--search {
-    padding: var(--spacing-md);
-    font-size: 1rem;
-    border-radius: var(--radius-md);
-    background: var(--surface-color);
-    box-shadow: var(--shadow-sm);
-}
-
-.price-input-wrapper {
-    position: relative;
-    display: flex;
-    align-items: center;
-}
-
-.price-symbol {
-    position: absolute;
-    left: var(--spacing-sm);
-    color: var(--text-secondary);
-    font-weight: 600;
-    z-index: 1;
-}
-
-.price-input {
-    padding-left: calc(var(--spacing-md) + 12px);
-}
-
-.filter-help {
-    font-size: 0.75rem;
-    color: var(--text-muted);
-    margin-top: var(--spacing-xs);
-    font-style: italic;
-}
-
-.filters-actions {
-    display: flex;
-    gap: var(--spacing-md);
-    justify-content: flex-end;
-    margin-top: var(--spacing-xl);
-    padding-top: var(--spacing-lg);
-    border-top: 1px solid var(--border-color);
-}
-
-/* Enhanced Button Styles */
-.btn-primary,
-.btn-secondary {
-    display: inline-flex;
-    align-items: center;
-    gap: var(--spacing-sm);
-    padding: var(--spacing-sm) var(--spacing-md);
-    border-radius: var(--radius-sm);
-    font-weight: 500;
-    font-size: 0.875rem;
-    cursor: pointer;
-    transition: all 0.2s ease;
-    text-decoration: none;
-    border: 1px solid transparent;
-}
-
-.btn-primary {
-    background: var(--primary-color);
-    color: white;
-    border-color: var(--primary-color);
-}
-
-.btn-primary:hover {
-    background: var(--primary-hover);
-    border-color: var(--primary-hover);
-    transform: translateY(-1px);
-    box-shadow: var(--shadow-md);
-}
-
-.btn-secondary {
-    background: var(--surface-color);
-    color: var(--text-secondary);
-    border-color: var(--border-color);
-}
-
-.btn-secondary:hover {
-    background: var(--background-color);
-    color: var(--text-primary);
-    border-color: var(--primary-color);
-    transform: translateY(-1px);
-}
-
-.btn-cta-small {
-    display: inline-flex;
-    align-items: center;
-    gap: var(--spacing-xs);
-    padding: var(--spacing-sm) var(--spacing-md);
-    background: var(--primary-color);
-    color: white;
-    border: none;
-    border-radius: var(--radius-sm);
-    font-weight: 500;
-    font-size: 0.875rem;
-    cursor: pointer;
-    transition: all 0.2s ease;
-}
-
-.btn-cta-small:hover {
-    background: var(--primary-hover);
-    transform: translateY(-1px);
-    box-shadow: var(--shadow-sm);
-}
-
-/* Enhanced Items Grid */
-.items-grid-enhanced {
+    justify-content: space-between;
+    gap: 15px;
+}
+
+.items-grid {
     display: grid;
-    grid-template-columns: repeat(auto-fill, minmax(400px, 1fr));
-    gap: var(--spacing-xl);
-    margin-bottom: var(--spacing-2xl);
-}
-
-@media (max-width: 768px) {
-    .items-grid-enhanced {
-        grid-template-columns: 1fr;
-        gap: var(--spacing-lg);
-    }
-}
-
-@media (max-width: 480px) {
-    .items-grid-enhanced {
-        grid-template-columns: 1fr;
-    }
-}
-
-/* Enhanced Item Card */
-.item-card-enhanced {
-    background: var(--surface-color);
-    border-radius: var(--radius-lg);
-    box-shadow: var(--shadow-sm);
-    border: 1px solid var(--border-color);
-    overflow: hidden;
-    transition: all 0.3s ease;
-    position: relative;
-    display: flex;
-    flex-direction: column;
-    height: 100%;
-}
-
-.item-card-enhanced:hover {
-    transform: translateY(-4px);
-    box-shadow: var(--shadow-xl);
-    border-color: var(--primary-color);
-}
-
-.item-card-header {
+    grid-template-columns: repeat(auto-fill, minmax(350px, 1fr));
+    gap: 20px;
+}
+
+.item-card {
+    background: var(--color-surface);
+    border: 1px solid var(--color-border);
+    border-radius: var(--border-radius);
+    padding: 20px;
+    transition: box-shadow 0.2s ease;
+}
+
+.item-card:hover {
+    box-shadow: 0 4px 12px rgba(0, 0, 0, 0.1);
+}
+
+.item-header {
     display: flex;
     align-items: flex-start;
-    justify-content: space-between;
-    padding: var(--spacing-lg);
-    background: linear-gradient(135deg, #f8fafc 0%, #e2e8f0 100%);
-    border-bottom: 1px solid var(--border-color);
-    position: relative;
-}
-
-.item-selection {
-    margin-right: var(--spacing-md);
-}
-
-.modern-checkbox {
-    position: relative;
-    display: block;
-    cursor: pointer;
-}
-
-.modern-checkbox input {
-    position: absolute;
-    opacity: 0;
-    width: 0;
-    height: 0;
-}
-
-.checkbox-checkmark {
-    display: flex;
-    align-items: center;
-    justify-content: center;
-    width: 24px;
-    height: 24px;
-    background: var(--surface-color);
-    border: 2px solid var(--border-color);
-    border-radius: var(--radius-sm);
-    transition: all 0.2s ease;
-}
-
-.modern-checkbox:hover .checkbox-checkmark {
-    border-color: var(--primary-color);
-    transform: scale(1.05);
-}
-
-.modern-checkbox input:checked + .checkbox-checkmark {
-    background: var(--primary-color);
-    border-color: var(--primary-color);
-    transform: scale(1.1);
-}
-
-.modern-checkbox input:checked + .checkbox-checkmark svg {
-    stroke: white;
-    opacity: 1;
-}
-
-.checkbox-checkmark svg {
-    opacity: 0;
-    transition: opacity 0.2s ease;
-}
-
-.item-title {
+    gap: 12px;
+    margin-bottom: 15px;
+}
+
+.item-title-section {
     flex: 1;
-    margin: 0;
-    font-size: 1.25rem;
-    font-weight: 600;
-    color: var(--text-primary);
-    line-height: 1.3;
-}
-
-.item-image-badge {
-    padding: var(--spacing-xs);
-    background: rgba(0, 102, 204, 0.1);
-    border-radius: var(--radius-sm);
-    color: var(--primary-color);
-    display: flex;
-    align-items: center;
-}
-
-.item-card-content {
-    padding: var(--spacing-lg);
-    flex: 1;
-    display: flex;
-    flex-direction: column;
-    gap: var(--spacing-md);
 }
 
 .item-image-container {
-    position: relative;
-    width: 100%;
-    height: 200px;
-    border-radius: var(--radius-md);
+    flex-shrink: 0;
+    width: 80px;
+    height: 80px;
+    border-radius: 8px;
     overflow: hidden;
-    margin-bottom: var(--spacing-md);
+    border: 2px solid #e9ecef;
+    transition: border-color 0.3s ease;
+}
+
+.item-image-container:hover {
+    border-color: var(--color-primary);
 }
 
 .item-image {
@@ -1433,74 +1290,267 @@
     transform: scale(1.05);
 }
 
-.image-overlay {
+.item-checkbox {
+    position: relative;
+    display: inline-block;
+    cursor: pointer;
+}
+
+.item-checkbox input {
+    opacity: 0;
     position: absolute;
-    top: 0;
-    left: 0;
-    right: 0;
-    bottom: 0;
-    background: linear-gradient(to bottom, transparent 0%, rgba(0, 0, 0, 0.1) 100%);
-    opacity: 0;
-    transition: opacity 0.3s ease;
-}
-
-.item-image-container:hover .image-overlay {
-    opacity: 1;
-}
-
-.item-description-card {
-    background: rgba(248, 250, 252, 0.8);
-    padding: var(--spacing-md);
-    border-radius: var(--radius-sm);
-    border-left: 3px solid var(--primary-color);
-}
-
-.description-text {
+}
+
+.checkmark {
+    width: 20px;
+    height: 20px;
+    background: var(--color-surface);
+    border: 2px solid var(--color-border);
+    border-radius: 4px;
+    display: inline-block;
+    position: relative;
+}
+
+.item-checkbox input:checked + .checkmark {
+    background: var(--color-primary);
+    border-color: var(--color-primary);
+}
+
+.item-checkbox input:checked + .checkmark::after {
+    content: '✓';
+    position: absolute;
+    top: 50%;
+    left: 50%;
+    transform: translate(-50%, -50%);
+    color: white;
+    font-size: 12px;
+    font-weight: bold;
+}
+
+.item-name {
     margin: 0;
-    color: var(--text-secondary);
-    font-size: 0.875rem;
-    line-height: 1.5;
-}
-
-/* Enhanced Price Section */
-.price-section-enhanced {
-    margin-top: auto;
-}
-
-.price-card {
-    background: linear-gradient(135deg, #f0f9ff 0%, #e0f2fe 100%);
-    border: 1px solid rgba(0, 102, 204, 0.2);
-    border-radius: var(--radius-md);
-    padding: var(--spacing-md);
-    position: relative;
-    overflow: hidden;
-}
-
-<<<<<<< HEAD
-.price-card::before {
-    content: '';
-    position: absolute;
-=======
+    font-size: 18px;
+    color: var(--color-text-primary);
+    flex: 1;
+}
+
+.item-description {
+    color: var(--color-text-secondary);
+    margin-bottom: 15px;
+    font-size: 14px;
+}
+
+.price-section {
+    margin-bottom: 15px;
+    padding: 10px;
+    background: var(--color-background);
+    border-radius: var(--border-radius-sm);
+}
+
+.best-price {
+    font-size: 16px;
+    margin-bottom: 5px;
+}
+
+.price-details {
+    font-size: 14px;
+    color: var(--color-text-secondary);
+}
+
+.vote-confidence {
+    margin-left: 5px;
+    font-weight: bold;
+}
+
+.vote-confidence.positive {
+    color: var(--color-success);
+}
+
+.vote-confidence.negative {
+    color: var(--color-error);
+}
+
+.price-range {
+    font-size: 12px;
+    color: var(--color-text-secondary);
+}
+
+.no-price {
+    color: var(--color-text-secondary);
+    font-style: italic;
+}
+
+.packing-lists-section {
+    margin-bottom: 15px;
+}
+
+.packing-lists-section h4 {
+    font-size: 14px;
+    margin-bottom: 10px;
+    color: var(--color-text-primary);
+}
+
+.packing-lists-list {
+    display: flex;
+    flex-direction: column;
+    gap: 8px;
+}
+
+.packing-list-appearance {
+    display: flex;
+    align-items: center;
+    gap: 8px;
+    flex-wrap: wrap;
+}
+
+.packing-list-link {
+    color: var(--color-primary);
+    text-decoration: none;
+    font-weight: 500;
+}
+
+.packing-list-link:hover {
+    text-decoration: underline;
+}
+
+.quantity {
+    color: var(--color-text-secondary);
+    font-size: 12px;
+}
+
+.required-badge {
+    background: var(--color-error);
+    color: white;
+    padding: 2px 6px;
+    border-radius: 10px;
+    font-size: 10px;
+    font-weight: bold;
+}
+
+.section-badge {
+    background: var(--color-secondary);
+    color: white;
+    padding: 2px 6px;
+    border-radius: 10px;
+    font-size: 10px;
+}
+
+.item-notes,
+.item-instructions {
+    margin-left: 20px;
+    color: var(--color-text-secondary);
+    font-size: 12px;
+}
+
+.all-prices-section {
+    margin-top: 15px;
+}
+
+.all-prices {
+    margin-top: 10px;
+    padding: 10px;
+    background: var(--color-background);
+    border-radius: var(--border-radius-sm);
+}
+
+.price-item {
+    display: flex;
+    justify-content: space-between;
+    align-items: center;
+    padding: 5px 0;
+    border-bottom: 1px solid var(--color-border);
+}
+
+.price-item:last-child {
+    border-bottom: none;
+}
+
+.price-store {
+    flex: 1;
+}
+
+.store-link {
+    margin-left: 5px;
+    text-decoration: none;
+}
+
+.price-details {
+    font-weight: 500;
+    margin: 0 10px;
+}
+
+.price-votes {
+    font-size: 12px;
+    color: var(--color-text-secondary);
+}
+
+.votes {
+    background: var(--color-surface);
+    padding: 2px 6px;
+    border-radius: 10px;
+}
+
+.no-items {
+    grid-column: 1 / -1;
+    text-align: center;
+    padding: 40px;
+    color: var(--color-text-secondary);
+}
+
+@media (max-width: 768px) {
+    .filters-grid {
+        grid-template-columns: 1fr;
+    }
+    
+    .items-grid {
+        grid-template-columns: 1fr;
+    }
+    
+    .bulk-actions-content {
+        flex-direction: column;
+        align-items: stretch;
+    }
+    
+    .price-item {
+        flex-direction: column;
+        align-items: flex-start;
+        gap: 5px;
+    }
+}
+
+/* Edit price button styling */
+.edit-price-btn {
+    background: none;
+    border: none;
+    cursor: pointer;
+    padding: 4px;
+    margin-left: 8px;
+    border-radius: 4px;
+    color: var(--color-primary, #007bff);
+    transition: background-color 0.2s ease;
+    display: inline-flex;
+    align-items: center;
+    justify-content: center;
+}
+
+.edit-price-btn:hover {
+    background-color: rgba(0, 123, 255, 0.1);
+    color: var(--color-primary-dark, #0056b3);
+}
+
+.edit-price-btn svg {
+    width: 14px;
+    height: 14px;
+}
+
 /* Modal styling - Enhanced for zoom levels and better scrolling */
 .modal {
     position: fixed;
     z-index: 1000;
     left: 0;
->>>>>>> 4f9cd03a
     top: 0;
-    left: 0;
-    width: 4px;
+    width: 100%;
     height: 100%;
-<<<<<<< HEAD
-    background: var(--primary-color);
-}
-
-.price-header {
-    display: flex;
-    justify-content: space-between;
-    align-items: flex-start;
-    margin-bottom: var(--spacing-sm);
-=======
     background-color: rgba(0, 0, 0, 0.5);
     display: flex;
     align-items: flex-start;
@@ -1530,681 +1580,6 @@
     -webkit-overflow-scrolling: touch;
     /* Ensure modal stays within viewport even when zoomed */
     contain: layout style paint;
->>>>>>> 4f9cd03a
-}
-
-.price-badge {
-    display: flex;
-    flex-direction: column;
-    gap: var(--spacing-xs);
-}
-
-.price-label {
-    font-size: 0.75rem;
-    color: var(--text-secondary);
-    font-weight: 500;
-    text-transform: uppercase;
-    letter-spacing: 0.05em;
-}
-
-.price-amount {
-    display: flex;
-    align-items: baseline;
-    gap: 2px;
-}
-
-.currency {
-    font-size: 1rem;
-    font-weight: 600;
-    color: var(--text-secondary);
-}
-
-<<<<<<< HEAD
-.amount {
-    font-size: 1.75rem;
-    font-weight: 700;
-    color: var(--primary-color);
-    line-height: 1;
-=======
-@media (max-width: 768px) {
-    .modal {
-        padding: 10px;
-    }
-    
-    .modal-content {
-        width: 100%;
-        margin: 0;
-        max-height: 95vh;
-        padding: 20px;
-        border-radius: 8px;
-    }
->>>>>>> 4f9cd03a
-}
-
-.confidence-badge {
-    display: flex;
-    align-items: center;
-    gap: var(--spacing-xs);
-    padding: var(--spacing-xs) var(--spacing-sm);
-    border-radius: var(--radius-sm);
-    font-size: 0.75rem;
-    font-weight: 500;
-    text-transform: uppercase;
-    letter-spacing: 0.05em;
-}
-
-.confidence-positive {
-    background: rgba(0, 184, 148, 0.1);
-    color: var(--success-color);
-    border: 1px solid rgba(0, 184, 148, 0.2);
-}
-
-.confidence-negative {
-    background: rgba(225, 112, 85, 0.1);
-    color: var(--error-color);
-    border: 1px solid rgba(225, 112, 85, 0.2);
-}
-
-.price-store-info {
-    display: flex;
-    align-items: center;
-    gap: var(--spacing-sm);
-    color: var(--text-secondary);
-    font-size: 0.875rem;
-}
-
-.store-name {
-    font-weight: 500;
-    color: var(--text-primary);
-}
-
-.store-location {
-    color: var(--text-muted);
-}
-
-.price-actions-enhanced {
-    display: flex;
-    gap: var(--spacing-sm);
-    margin-top: var(--spacing-md);
-}
-
-.btn-action {
-    flex: 1;
-    display: flex;
-    align-items: center;
-    justify-content: center;
-    gap: var(--spacing-xs);
-    padding: var(--spacing-sm);
-    background: var(--primary-color);
-    color: white;
-    border: none;
-    border-radius: var(--radius-sm);
-    font-weight: 500;
-    font-size: 0.875rem;
-    cursor: pointer;
-    transition: all 0.2s ease;
-}
-
-.btn-action:hover {
-    background: var(--primary-hover);
-    transform: translateY(-1px);
-}
-
-.btn-action-small {
-    display: flex;
-    align-items: center;
-    justify-content: center;
-    width: 32px;
-    height: 32px;
-    background: rgba(0, 102, 204, 0.1);
-    color: var(--primary-color);
-    border: 1px solid rgba(0, 102, 204, 0.2);
-    border-radius: var(--radius-sm);
-    cursor: pointer;
-    transition: all 0.2s ease;
-}
-
-.btn-action-small:hover {
-    background: var(--primary-color);
-    color: white;
-    transform: scale(1.05);
-}
-
-.no-price-card {
-    background: linear-gradient(135deg, #fefefe 0%, #f8f9fa 100%);
-    border: 2px dashed var(--border-color);
-    border-radius: var(--radius-md);
-    padding: var(--spacing-xl);
-    text-align: center;
-    transition: all 0.2s ease;
-}
-
-.no-price-card:hover {
-    border-color: var(--primary-color);
-    background: rgba(0, 102, 204, 0.02);
-}
-
-.no-price-icon {
-    margin: 0 auto var(--spacing-md) auto;
-    width: 48px;
-    height: 48px;
-    background: rgba(0, 102, 204, 0.1);
-    border-radius: 50%;
-    display: flex;
-    align-items: center;
-    justify-content: center;
-    color: var(--primary-color);
-}
-
-.no-price-content h4 {
-    margin: 0 0 var(--spacing-sm) 0;
-    font-size: 1rem;
-    font-weight: 600;
-    color: var(--text-primary);
-}
-
-.no-price-content p {
-    margin: 0 0 var(--spacing-md) 0;
-    color: var(--text-secondary);
-    font-size: 0.875rem;
-}
-
-/* No Items State */
-.no-items-enhanced {
-    grid-column: 1 / -1;
-    text-align: center;
-    padding: var(--spacing-2xl);
-    background: var(--surface-color);
-    border-radius: var(--radius-lg);
-    border: 2px dashed var(--border-color);
-}
-
-.no-items-icon {
-    margin: 0 auto var(--spacing-lg) auto;
-    width: 80px;
-    height: 80px;
-    background: rgba(0, 102, 204, 0.1);
-    border-radius: 50%;
-    display: flex;
-    align-items: center;
-    justify-content: center;
-    color: var(--primary-color);
-}
-
-.no-items-enhanced h3 {
-    margin: 0 0 var(--spacing-sm) 0;
-    font-size: 1.5rem;
-    font-weight: 600;
-    color: var(--text-primary);
-}
-
-.no-items-enhanced p {
-    margin: 0 0 var(--spacing-lg) 0;
-    color: var(--text-secondary);
-    font-size: 1rem;
-}
-
-/* Responsive Design */
-@media (max-width: 1024px) {
-    .items-grid-enhanced {
-        grid-template-columns: repeat(auto-fill, minmax(350px, 1fr));
-    }
-    
-    .page-header-enhanced {
-        flex-direction: column;
-        text-align: center;
-        gap: var(--spacing-lg);
-    }
-}
-
-@media (max-width: 768px) {
-    .items-page {
-        padding: var(--spacing-md);
-    }
-    
-    .page-title {
-        font-size: 2rem;
-    }
-    
-    .filter-group-grid {
-        grid-template-columns: 1fr;
-    }
-    
-    .view-controls {
-        flex-direction: column;
-        gap: var(--spacing-md);
-    }
-    
-    .filters-actions {
-        flex-direction: column;
-        gap: var(--spacing-sm);
-    }
-    
-    .filters-actions .btn-primary,
-    .filters-actions .btn-secondary {
-        width: 100%;
-        justify-content: center;
-    }
-}
-
-/* Legacy styles cleanup - removing old unused styles */
-/* Most legacy styles have been replaced with the new enhanced design above */
-
-/* JavaScript Integration Styles */
-.filters-content[style*="display: none"] + * {
-    /* Handle dynamic show/hide of filters */
-}
-
-.loading {
-    opacity: 0.6;
-    pointer-events: none;
-}
-
-.loading::after {
-    content: '';
-    position: absolute;
-    top: 50%;
-    left: 50%;
-    width: 20px;
-    height: 20px;
-    margin: -10px 0 0 -10px;
-    border: 2px solid transparent;
-    border-top-color: var(--primary-color);
-    border-radius: 50%;
-    animation: spin 1s linear infinite;
-}
-
-@keyframes spin {
-    0% { transform: rotate(0deg); }
-    100% { transform: rotate(360deg); }
-}
-
-/* Focus and accessibility improvements */
-.btn-cta:focus,
-.btn-primary:focus,
-.btn-secondary:focus,
-.filter-input:focus,
-.filter-select:focus {
-    outline: 2px solid var(--primary-color);
-    outline-offset: 2px;
-}
-
-/* Smooth transitions for all interactive elements */
-* {
-    transition: box-shadow 0.2s ease, transform 0.2s ease, border-color 0.2s ease;
-}
-
-/* Print styles */
-@media print {
-    .filters-section,
-    .view-controls,
-    .add-item-section {
-        display: none;
-    }
-    
-    .items-grid-enhanced {
-        grid-template-columns: repeat(auto-fill, minmax(300px, 1fr));
-        gap: var(--spacing-md);
-    }
-    
-    .item-card-enhanced {
-        break-inside: avoid;
-        box-shadow: none;
-        border: 1px solid var(--border-color);
-    }
-}
-
-/* End of enhanced styles */
-
-.bulk-actions {
-    background: var(--color-primary);
-    color: white;
-    padding: 15px 20px;
-    border-radius: var(--border-radius);
-    margin-bottom: 20px;
-    position: sticky;
-    top: 0;
-    z-index: 100;
-}
-
-.bulk-actions-content {
-    display: flex;
-    align-items: center;
-    justify-content: space-between;
-    gap: 15px;
-}
-
-.items-grid {
-    display: grid;
-    grid-template-columns: repeat(auto-fill, minmax(350px, 1fr));
-    gap: 20px;
-}
-
-.item-card {
-    background: var(--color-surface);
-    border: 1px solid var(--color-border);
-    border-radius: var(--border-radius);
-    padding: 20px;
-    transition: box-shadow 0.2s ease;
-}
-
-.item-card:hover {
-    box-shadow: 0 4px 12px rgba(0, 0, 0, 0.1);
-}
-
-.item-header {
-    display: flex;
-    align-items: flex-start;
-    gap: 12px;
-    margin-bottom: 15px;
-}
-
-.item-title-section {
-    flex: 1;
-}
-
-.item-image-container {
-    flex-shrink: 0;
-    width: 80px;
-    height: 80px;
-    border-radius: 8px;
-    overflow: hidden;
-    border: 2px solid #e9ecef;
-    transition: border-color 0.3s ease;
-}
-
-.item-image-container:hover {
-    border-color: var(--color-primary);
-}
-
-.item-image {
-    width: 100%;
-    height: 100%;
-    object-fit: cover;
-    transition: transform 0.3s ease;
-}
-
-.item-image:hover {
-    transform: scale(1.05);
-}
-
-.item-checkbox {
-    position: relative;
-    display: inline-block;
-    cursor: pointer;
-}
-
-.item-checkbox input {
-    opacity: 0;
-    position: absolute;
-}
-
-.checkmark {
-    width: 20px;
-    height: 20px;
-    background: var(--color-surface);
-    border: 2px solid var(--color-border);
-    border-radius: 4px;
-    display: inline-block;
-    position: relative;
-}
-
-.item-checkbox input:checked + .checkmark {
-    background: var(--color-primary);
-    border-color: var(--color-primary);
-}
-
-.item-checkbox input:checked + .checkmark::after {
-    content: '✓';
-    position: absolute;
-    top: 50%;
-    left: 50%;
-    transform: translate(-50%, -50%);
-    color: white;
-    font-size: 12px;
-    font-weight: bold;
-}
-
-.item-name {
-    margin: 0;
-    font-size: 18px;
-    color: var(--color-text-primary);
-    flex: 1;
-}
-
-.item-description {
-    color: var(--color-text-secondary);
-    margin-bottom: 15px;
-    font-size: 14px;
-}
-
-.price-section {
-    margin-bottom: 15px;
-    padding: 10px;
-    background: var(--color-background);
-    border-radius: var(--border-radius-sm);
-}
-
-.best-price {
-    font-size: 16px;
-    margin-bottom: 5px;
-}
-
-.price-details {
-    font-size: 14px;
-    color: var(--color-text-secondary);
-}
-
-.vote-confidence {
-    margin-left: 5px;
-    font-weight: bold;
-}
-
-.vote-confidence.positive {
-    color: var(--color-success);
-}
-
-.vote-confidence.negative {
-    color: var(--color-error);
-}
-
-.price-range {
-    font-size: 12px;
-    color: var(--color-text-secondary);
-}
-
-.no-price {
-    color: var(--color-text-secondary);
-    font-style: italic;
-}
-
-.packing-lists-section {
-    margin-bottom: 15px;
-}
-
-.packing-lists-section h4 {
-    font-size: 14px;
-    margin-bottom: 10px;
-    color: var(--color-text-primary);
-}
-
-.packing-lists-list {
-    display: flex;
-    flex-direction: column;
-    gap: 8px;
-}
-
-.packing-list-appearance {
-    display: flex;
-    align-items: center;
-    gap: 8px;
-    flex-wrap: wrap;
-}
-
-.packing-list-link {
-    color: var(--color-primary);
-    text-decoration: none;
-    font-weight: 500;
-}
-
-.packing-list-link:hover {
-    text-decoration: underline;
-}
-
-.quantity {
-    color: var(--color-text-secondary);
-    font-size: 12px;
-}
-
-.required-badge {
-    background: var(--color-error);
-    color: white;
-    padding: 2px 6px;
-    border-radius: 10px;
-    font-size: 10px;
-    font-weight: bold;
-}
-
-.section-badge {
-    background: var(--color-secondary);
-    color: white;
-    padding: 2px 6px;
-    border-radius: 10px;
-    font-size: 10px;
-}
-
-.item-notes,
-.item-instructions {
-    margin-left: 20px;
-    color: var(--color-text-secondary);
-    font-size: 12px;
-}
-
-.all-prices-section {
-    margin-top: 15px;
-}
-
-.all-prices {
-    margin-top: 10px;
-    padding: 10px;
-    background: var(--color-background);
-    border-radius: var(--border-radius-sm);
-}
-
-.price-item {
-    display: flex;
-    justify-content: space-between;
-    align-items: center;
-    padding: 5px 0;
-    border-bottom: 1px solid var(--color-border);
-}
-
-.price-item:last-child {
-    border-bottom: none;
-}
-
-.price-store {
-    flex: 1;
-}
-
-.store-link {
-    margin-left: 5px;
-    text-decoration: none;
-}
-
-.price-details {
-    font-weight: 500;
-    margin: 0 10px;
-}
-
-.price-votes {
-    font-size: 12px;
-    color: var(--color-text-secondary);
-}
-
-.votes {
-    background: var(--color-surface);
-    padding: 2px 6px;
-    border-radius: 10px;
-}
-
-.no-items {
-    grid-column: 1 / -1;
-    text-align: center;
-    padding: 40px;
-    color: var(--color-text-secondary);
-}
-
-@media (max-width: 768px) {
-    .filters-grid {
-        grid-template-columns: 1fr;
-    }
-    
-    .items-grid {
-        grid-template-columns: 1fr;
-    }
-    
-    .bulk-actions-content {
-        flex-direction: column;
-        align-items: stretch;
-    }
-    
-    .price-item {
-        flex-direction: column;
-        align-items: flex-start;
-        gap: 5px;
-    }
-}
-
-/* Edit price button styling */
-.edit-price-btn {
-    background: none;
-    border: none;
-    cursor: pointer;
-    padding: 4px;
-    margin-left: 8px;
-    border-radius: 4px;
-    color: var(--color-primary, #007bff);
-    transition: background-color 0.2s ease;
-    display: inline-flex;
-    align-items: center;
-    justify-content: center;
-}
-
-.edit-price-btn:hover {
-    background-color: rgba(0, 123, 255, 0.1);
-    color: var(--color-primary-dark, #0056b3);
-}
-
-.edit-price-btn svg {
-    width: 14px;
-    height: 14px;
-}
-
-/* Modal styling */
-.modal {
-    position: fixed;
-    z-index: 1000;
-    left: 0;
-    top: 0;
-    width: 100%;
-    height: 100%;
-    background-color: rgba(0, 0, 0, 0.5);
-    display: flex;
-    align-items: center;
-    justify-content: center;
-}
-
-.modal-content {
-    background-color: white;
-    padding: 20px;
-    border-radius: 8px;
-    max-width: 500px;
-    width: 90%;
-    max-height: 80vh;
-    overflow-y: auto;
-    position: relative;
-    box-shadow: 0 4px 20px rgba(0, 0, 0, 0.3);
 }
 
 .modal-close {
@@ -2240,10 +1615,16 @@
 }
 
 @media (max-width: 768px) {
+    .modal {
+        padding: 10px;
+    }
+    
     .modal-content {
-        width: 95%;
-        margin: 10px;
-        max-height: 90vh;
+        width: 100%;
+        margin: 0;
+        max-height: 95vh;
+        padding: 20px;
+        border-radius: 8px;
     }
 }
 
@@ -2659,434 +2040,5 @@
 {% endblock %}
 
 {% block extra_js %}
-<script>
-// Items page functionality - inline JavaScript to avoid 404 errors
-console.log('Items page JavaScript loaded');
-
-document.addEventListener('DOMContentLoaded', function() {
-    console.log('Items page DOM loaded');
-    updateSelection();
-    onBaseChange();
-    setupModalEventDelegation();
-    
-    // Set up close modal handlers
-    const closePriceModal = document.getElementById('close-price-modal');
-    if (closePriceModal) {
-        closePriceModal.onclick = function(e) {
-            e.stopPropagation();
-            console.log('Close price modal button clicked');
-            document.getElementById('price-modal').style.display = 'none';
-        };
-    }
-    
-    const closeItemModal = document.getElementById('close-item-modal');
-    if (closeItemModal) {
-        closeItemModal.onclick = function(e) {
-            e.stopPropagation();
-            console.log('Close item modal button clicked');
-            document.getElementById('item-modal').style.display = 'none';
-        };
-    }
-    
-    // Prevent backdrop clicks from closing modals accidentally
-    document.addEventListener('click', function(e) {
-        if (e.target.id === 'item-modal') {
-            e.stopPropagation();
-            console.log('Item modal backdrop clicked - not closing to prevent accidental closure');
-        }
-        if (e.target.id === 'price-modal') {
-            e.stopPropagation();
-            console.log('Price modal backdrop clicked - not closing to prevent accidental closure');
-        }
-    });
-});
-
-// Modal functions
-function openPriceModal(itemId, priceId) {
-    console.log('Opening price modal for item:', itemId, 'price:', priceId);
-    const modal = document.getElementById('price-modal');
-    const modalBody = document.getElementById('price-modal-body');
-    
-    modal.style.display = 'block';
-    modal.setAttribute('aria-modal', 'true');
-    modal.setAttribute('role', 'dialog');
-    modal.setAttribute('aria-labelledby', 'price-modal-title');
-    modal.dataset.previousFocus = document.activeElement?.id || '';
-    
-    modalBody.innerHTML = '<div class="loading-spinner" style="padding:2em;text-align:center;"><div class="spinner"></div>Loading...</div>';
-    
-    let url = `/item/${itemId}/add_price_modal/`;
-    if (priceId) {
-        url += `?price_id=${priceId}`;
-    }
-    
-    fetch(url, {
-        headers: {'X-Requested-With': 'XMLHttpRequest'}
-    })
-    .then(response => {
-        if (!response.ok) throw new Error('Network response was not ok');
-        return response.json();
-    })
-    .then(data => {
-        if (data.html) {
-            modalBody.innerHTML = data.html;
-            setupPriceFormHandler();
-            setTimeout(() => {
-                const firstInput = modal.querySelector('input, select, textarea');
-                if (firstInput) firstInput.focus();
-            }, 100);
-        } else {
-            modalBody.innerHTML = '<div style="padding:2em;text-align:center;color:red;"><strong>Error: No content received.</strong><br>Please try again.</div>';
-        }
-    })
-    .catch(error => {
-        console.error('Error loading price modal:', error);
-        modalBody.innerHTML = '<div style="padding:2em;text-align:center;color:red;"><strong>Error loading form.</strong><br>Please try again.</div>';
-    });
-}
-
-function openItemModal() {
-    console.log('openItemModal called - starting modal open process');
-    const modal = document.getElementById('item-modal');
-    const modalBody = document.getElementById('item-modal-body');
-    
-    if (!modal) {
-        console.error('Modal element not found!');
-        return;
-    }
-    
-    if (!modalBody) {
-        console.error('Modal body element not found!');
-        return;
-    }
-    
-    console.log('Setting modal display to block');
-    modal.style.display = 'block';
-    modal.setAttribute('aria-modal', 'true');
-    modal.setAttribute('role', 'dialog');
-    modal.setAttribute('aria-labelledby', 'item-modal-title');
-    modal.dataset.previousFocus = document.activeElement?.id || '';
-    
-    console.log('Modal should now be visible');
-    modalBody.innerHTML = '<div style="padding:2em;text-align:center;">Loading...</div>';
-    
-    console.log('Making fetch request to add_item_modal');
-    fetch('/item/add_modal/')
-        .then(response => {
-            console.log('Fetch response received:', response.status);
-            return response.json();
-        })
-        .then(data => {
-            console.log('Modal data received, updating content');
-            modalBody.innerHTML = data.html;
-            setupItemFormHandler();
-            setTimeout(() => {
-                const firstInput = modal.querySelector('input, select, textarea');
-                if (firstInput) firstInput.focus();
-            }, 100);
-        })
-        .catch(error => {
-            console.error('Error loading item modal:', error);
-            modalBody.innerHTML = '<div style="padding:2em;text-align:center;color:red;">Error loading form. Please try again.</div>';
-        });
-}
-
-function setupPriceFormHandler() {
-    const priceForm = document.getElementById('price-form');
-    if (priceForm) {
-        const newForm = priceForm.cloneNode(true);
-        priceForm.parentNode.replaceChild(newForm, priceForm);
-        
-        newForm.addEventListener('submit', function(e) {
-            e.preventDefault();
-            const formData = new FormData(this);
-            const submitButton = this.querySelector('button[type="submit"]');
-            const originalText = submitButton.textContent;
-            
-            submitButton.textContent = 'Saving...';
-            submitButton.disabled = true;
-            
-            fetch(this.action, {
-                method: 'POST',
-                body: formData,
-                headers: {'X-Requested-With': 'XMLHttpRequest'}
-            })
-            .then(response => response.json())
-            .then(data => {
-                if (data.success) {
-                    document.getElementById('price-modal').style.display = 'none';
-                    showSuccessMessage('Price added successfully!');
-                    window.location.reload();
-                } else if (data.html) {
-                    document.getElementById('price-modal-body').innerHTML = data.html;
-                    setupPriceFormHandler();
-                } else {
-                    showErrorMessage(data.message || 'Error submitting form. Please try again.');
-                }
-            })
-            .catch(error => {
-                console.error('Error:', error);
-                alert('An error occurred while saving the price. Please try again.');
-            })
-            .finally(() => {
-                submitButton.textContent = originalText;
-                submitButton.disabled = false;
-            });
-        });
-        
-        // Set up store selection handler
-        const storeSelect = document.getElementById('id_store');
-        const addStoreDiv = document.getElementById('inline-add-store');
-        if (storeSelect && addStoreDiv) {
-            function toggleAddStoreSection() {
-                if (storeSelect.value === '__add_new__') {
-                    addStoreDiv.style.display = 'block';
-                } else {
-                    addStoreDiv.style.display = 'none';
-                }
-            }
-            storeSelect.addEventListener('change', toggleAddStoreSection);
-            toggleAddStoreSection();
-        }
-    }
-}
-
-function setupItemFormHandler() {
-    const itemForm = document.getElementById('item-form');
-    if (itemForm) {
-        const newForm = itemForm.cloneNode(true);
-        itemForm.parentNode.replaceChild(newForm, itemForm);
-        
-        newForm.addEventListener('submit', function(e) {
-            e.preventDefault();
-            const formData = new FormData(this);
-            const submitButton = this.querySelector('button[type="submit"]');
-            const originalText = submitButton.textContent;
-            
-            submitButton.textContent = 'Creating...';
-            submitButton.disabled = true;
-            
-            fetch('/item/add_modal/', {
-                method: 'POST',
-                body: formData,
-                headers: {'X-Requested-With': 'XMLHttpRequest'}
-            })
-            .then(response => response.json())
-            .then(data => {
-                if (data.success) {
-                    closeItemModal();
-                    showSuccessMessage('Item created successfully!');
-                    window.location.reload();
-                } else {
-                    document.getElementById('item-modal-body').innerHTML = data.html;
-                    setupItemFormHandler();
-                }
-            })
-            .catch(error => {
-                console.error('Error:', error);
-                showErrorMessage('An error occurred while creating the item. Please try again.');
-            })
-            .finally(() => {
-                submitButton.textContent = originalText;
-                submitButton.disabled = false;
-            });
-        });
-    }
-}
-
-function closeItemModal() {
-    const modal = document.getElementById('item-modal');
-    if (modal) {
-        modal.style.display = 'none';
-        const previousFocusId = modal.dataset.previousFocus;
-        if (previousFocusId) {
-            const previousElement = document.getElementById(previousFocusId);
-            if (previousElement) previousElement.focus();
-        }
-        modal.removeAttribute('aria-modal');
-        modal.removeAttribute('role');
-        modal.removeAttribute('aria-labelledby');
-    }
-}
-
-function closePriceModal() {
-    const modal = document.getElementById('price-modal');
-    if (modal) {
-        modal.style.display = 'none';
-        const previousFocusId = modal.dataset.previousFocus;
-        if (previousFocusId) {
-            const previousElement = document.getElementById(previousFocusId);
-            if (previousElement) previousElement.focus();
-        }
-        modal.removeAttribute('aria-modal');
-        modal.removeAttribute('role');
-        modal.removeAttribute('aria-labelledby');
-    }
-}
-
-function showSuccessMessage(message) {
-    const alertDiv = document.createElement('div');
-    alertDiv.className = 'alert alert-success';
-    alertDiv.textContent = message;
-    alertDiv.style.cssText = 'position:fixed;top:20px;right:20px;background:#28a745;color:white;padding:15px 20px;border-radius:5px;z-index:1001;box-shadow:0 4px 12px rgba(0,0,0,0.15)';
-    document.body.appendChild(alertDiv);
-    setTimeout(() => alertDiv.remove(), 3000);
-}
-
-function showErrorMessage(message) {
-    const alertDiv = document.createElement('div');
-    alertDiv.className = 'alert alert-error';
-    alertDiv.textContent = message;
-    alertDiv.style.cssText = 'position:fixed;top:20px;right:20px;background:#dc3545;color:white;padding:15px 20px;border-radius:5px;z-index:1001;box-shadow:0 4px 12px rgba(0,0,0,0.15)';
-    document.body.appendChild(alertDiv);
-    setTimeout(() => alertDiv.remove(), 5000);
-}
-
-function updateSelection() {
-    const checkboxes = document.querySelectorAll('.item-select:checked');
-    const selectedItems = new Set(Array.from(checkboxes).map(cb => cb.value));
-    
-    const bulkActions = document.getElementById('bulkActions');
-    const selectedCount = document.getElementById('selectedCount');
-    
-    if (selectedItems.size > 0 && bulkActions && selectedCount) {
-        bulkActions.style.display = 'block';
-        selectedCount.textContent = `${selectedItems.size} item${selectedItems.size > 1 ? 's' : ''} selected`;
-    } else if (bulkActions) {
-        bulkActions.style.display = 'none';
-    }
-}
-
-function onBaseChange() {
-    const baseSelect = document.getElementById('base');
-    const citySelect = document.getElementById('city');
-    const stateSelect = document.getElementById('state');
-    if (baseSelect && citySelect && stateSelect) {
-        if (baseSelect.value) {
-            citySelect.disabled = true;
-            stateSelect.disabled = true;
-        } else {
-            citySelect.disabled = false;
-            stateSelect.disabled = false;
-        }
-    }
-}
-
-function setItemsView(view) {
-    const card = document.getElementById('itemsCardView');
-    const table = document.getElementById('itemsTableView');
-    const cardBtn = document.getElementById('cardViewBtn');
-    const tableBtn = document.getElementById('tableViewBtn');
-    
-    if (view === 'table') {
-        if (card) card.style.display = 'none';
-        if (table) table.style.display = '';
-        if (cardBtn) {
-            cardBtn.classList.remove('active');
-            cardBtn.setAttribute('aria-pressed', 'false');
-        }
-        if (tableBtn) {
-            tableBtn.classList.add('active');
-            tableBtn.setAttribute('aria-pressed', 'true');
-        }
-    } else {
-        if (card) card.style.display = '';
-        if (table) table.style.display = 'none';
-        if (cardBtn) {
-            cardBtn.classList.add('active');
-            cardBtn.setAttribute('aria-pressed', 'true');
-        }
-        if (tableBtn) {
-            tableBtn.classList.remove('active');
-            tableBtn.setAttribute('aria-pressed', 'false');
-        }
-    }
-}
-
-function togglePrices(itemId) {
-    const pricesDiv = document.getElementById(`prices-${itemId}`);
-    if (pricesDiv) {
-        const button = pricesDiv.previousElementSibling;
-        if (pricesDiv.style.display === 'none') {
-            pricesDiv.style.display = 'block';
-            if (button) button.textContent = 'Hide Prices';
-        } else {
-            pricesDiv.style.display = 'none';
-            if (button) button.textContent = 'Show All Prices';
-        }
-    }
-}
-
-function setupModalEventDelegation() {
-    console.log('Setting up modal event delegation for items page');
-    
-    document.addEventListener('click', function(event) {
-        const target = event.target;
-        
-        // Handle Add Price buttons
-        if (target.closest('.add-price-btn')) {
-            console.log('Add price button clicked');
-            event.preventDefault();
-            event.stopPropagation();
-            
-            const btn = target.closest('.add-price-btn');
-            const itemId = btn.dataset.itemId || btn.getAttribute('data-item-id');
-            
-            if (itemId) {
-                console.log('Opening price modal for item:', itemId);
-                openPriceModal(parseInt(itemId), null);
-            }
-            return;
-        }
-        
-        // Handle Edit Price buttons
-        if (target.closest('.edit-price-btn')) {
-            console.log('Edit price button clicked');
-            event.preventDefault();
-            event.stopPropagation();
-            
-            const btn = target.closest('.edit-price-btn');
-            const itemId = btn.dataset.itemId || btn.getAttribute('data-item-id');
-            const priceId = btn.dataset.priceId || btn.getAttribute('data-price-id');
-            
-            if (itemId && priceId) {
-                openPriceModal(parseInt(itemId), parseInt(priceId));
-            }
-            return;
-        }
-        
-        // Handle Add Item button - REMOVED: Using inline onclick handlers instead to avoid conflicts
-        
-        // Handle Show/Hide Prices buttons
-        if (target.textContent?.includes('Show All Prices') || target.textContent?.includes('Hide Prices')) {
-            const itemId = target.getAttribute('onclick')?.match(/togglePrices\((\d+)\)/)?.[1];
-            if (itemId) {
-                event.preventDefault();
-                togglePrices(parseInt(itemId));
-            }
-            return;
-        }
-    }, true);
-}
-
-// Keyboard shortcuts
-document.addEventListener('keydown', function(event) {
-    if (event.key === 'Escape') {
-        const priceModal = document.getElementById('price-modal');
-        const itemModal = document.getElementById('item-modal');
-        
-        if (priceModal && priceModal.style.display !== 'none') {
-            closePriceModal();
-            event.preventDefault();
-            return;
-        }
-        
-        if (itemModal && itemModal.style.display !== 'none') {
-            closeItemModal();
-            event.preventDefault();
-            return;
-        }
-    }
-});
-</script>
+<script src="{% static 'packing_lists/js/items.js' %}"></script>
 {% endblock %} 