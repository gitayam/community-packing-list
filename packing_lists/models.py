--- conflicted
+++ resolved
@@ -94,19 +94,11 @@
     direct_url = models.URLField(blank=True, null=True, help_text="Direct URL to the official or source list")
     uploaded_file = models.FileField(upload_to="packing_list_uploads/", blank=True, null=True, help_text="Upload a file for this list (CSV, Excel, PDF, etc.)")
     
-<<<<<<< HEAD
-    # Sharing and community features
-    is_public = models.BooleanField(default=True, help_text="Allow this list to be shared publicly")
-    share_slug = models.SlugField(max_length=100, unique=True, blank=True, null=True, help_text="Unique URL slug for sharing")
-    view_count = models.PositiveIntegerField(default=0, help_text="Number of times this list has been viewed")
-    created_at = models.DateTimeField(auto_now_add=True)
-=======
     # Sharing functionality fields
     is_public = models.BooleanField(default=True, help_text="Allow this list to be shared publicly")
     share_slug = models.SlugField(max_length=100, unique=True, null=True, blank=True, help_text="Unique URL slug for sharing")
     view_count = models.PositiveIntegerField(default=0, help_text="Number of times this list has been viewed")
     created_at = models.DateTimeField(default=timezone.now)
->>>>>>> 4f9cd03a
     updated_at = models.DateTimeField(auto_now=True)
 
     # user = models.ForeignKey(User, on_delete=models.CASCADE, null=True, blank=True) # If user-specific lists
@@ -156,28 +148,18 @@
         required_items = self.items.filter(required=True).count()
         packed_required = self.items.filter(packed=True, required=True).count()
         
-<<<<<<< HEAD
-=======
         completion_rate = round((packed_items / total_items * 100) if total_items > 0 else 0, 1)
         required_completion_rate = round((packed_required / required_items * 100) if required_items > 0 else 0, 1)
         
->>>>>>> 4f9cd03a
         return {
             'total': total_items,
             'packed': packed_items,
             'required': required_items,
             'packed_required': packed_required,
-<<<<<<< HEAD
-            'completion_rate': round((packed_items / total_items) * 100) if total_items > 0 else 0,
-            'required_completion_rate': round((packed_required / required_items) * 100) if required_items > 0 else 0,
-        }
-
-=======
             'completion_rate': completion_rate,
             'required_completion_rate': required_completion_rate,
         }
     
->>>>>>> 4f9cd03a
     def __str__(self):
         return self.name
 
